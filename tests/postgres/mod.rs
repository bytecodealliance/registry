--- conflicted
+++ resolved
@@ -66,11 +66,7 @@
     ];
 
     // There should be two log entries in the registry
-<<<<<<< HEAD
-    let client = api::Client::new(config.home_url.as_ref().unwrap())?;
-=======
     let client = api::Client::new(config.home_url.as_ref().unwrap(), None)?;
->>>>>>> 90ef0970
     let ts_checkpoint = client.latest_checkpoint().await?;
     assert_eq!(
         ts_checkpoint.as_ref().checkpoint.log_length,
@@ -88,11 +84,7 @@
 
     packages.push(PackageName::new("test:unknown-key")?);
 
-<<<<<<< HEAD
-    let client = api::Client::new(config.home_url.as_ref().unwrap())?;
-=======
     let client = api::Client::new(config.home_url.as_ref().unwrap(), None)?;
->>>>>>> 90ef0970
     let ts_checkpoint = client.latest_checkpoint().await?;
     assert_eq!(
         ts_checkpoint.as_ref().checkpoint.log_length,
