use self::support::*;
use anyhow::{Context, Result};
use std::time::Duration;
use warg_client::{
    storage::{
        ContentStorage, FileSystemContentStorage, FileSystemNamespaceMapStorage,
        FileSystemRegistryStorage, PublishEntry, PublishInfo, RegistryStorage,
    },
    Client,
};
use warg_crypto::signing::PrivateKey;
use warg_protocol::registry::{PackageName, RecordId};

pub mod support;

#[tokio::test(flavor = "multi_thread", worker_threads = 1)]
async fn depsolve() -> Result<()> {
    let (_server, config) = spawn_server(&root().await?, None, None, None).await?;

    let client = create_client(&config)?;
    let signing_key = support::test_signing_key();

    let mut head = publish_package(
        &client,
        &signing_key,
        "test:add",
        "tests/components/add.wat",
    )
    .await?;
    client
        .wait_for_publish(
            &PackageName::new("test:add")?,
            &head,
            Duration::from_millis(100),
        )
        .await?;
    head = publish_package(
        &client,
        &signing_key,
        "test:five",
        "tests/components/five.wat",
    )
    .await?;
    client
        .wait_for_publish(
            &PackageName::new("test:five")?,
            &head,
            Duration::from_millis(100),
        )
        .await?;
    head = publish_package(
        &client,
        &signing_key,
        "test:inc",
        "tests/components/inc.wat",
    )
    .await?;
    client
        .wait_for_publish(
            &PackageName::new("test:inc")?,
            &head,
            Duration::from_millis(100),
        )
        .await?;
    head = publish_package(
        &client,
        &signing_key,
        "test:meet",
        "tests/components/meet.wat",
    )
    .await?;
    client
        .wait_for_publish(
            &PackageName::new("test:meet")?,
            &head,
            Duration::from_millis(100),
        )
        .await?;

    client.update().await?;
    client
        .upsert([
            &PackageName::new("test:add")?,
            &PackageName::new("test:inc")?,
            &PackageName::new("test:five")?,
            &PackageName::new("test:meet")?,
        ])
        .await?;

    let info = client
        .registry()
<<<<<<< HEAD
        .load_package(client.get_warg_header(), &PackageName::new("test:meet")?)
=======
        .load_package(client.get_warg_registry(), &PackageName::new("test:meet")?)
>>>>>>> 90ef0970
        .await?
        .context("package does not exist in client storage")?;

    let locked_bytes = client.lock_component(&info).await?;
    let expected_locked = wat::parse_file("tests/components/meet_locked.wat")?;
    assert_eq!(
        wasmprinter::print_bytes(&locked_bytes)?,
        wasmprinter::print_bytes(expected_locked)?
    );
    let bundled_bytes = client.bundle_component(&info).await?;
    let expected_bundled = wat::parse_file("tests/components/meet_bundled.wat")?;
    assert_eq!(
        wasmprinter::print_bytes(bundled_bytes)?,
        wasmprinter::print_bytes(expected_bundled)?
    );
    Ok(())
}

async fn publish_package(
    client: &Client<
        FileSystemRegistryStorage,
        FileSystemContentStorage,
        FileSystemNamespaceMapStorage,
    >,
    signing_key: &PrivateKey,
    name: &str,
    path: &str,
) -> Result<RecordId> {
    let comp = wat::parse_file(path)?;
    let name = PackageName::new(name)?;
    let add_digest = client
        .content()
        .store_content(
            Box::pin(futures::stream::once(async move { Ok(comp.into()) })),
            None,
        )
        .await?;
    let mut head = client
        .publish_with_info(
            signing_key,
            PublishInfo {
                name: name.clone(),
                head: None,
                entries: vec![PublishEntry::Init],
            },
        )
        .await?;
    client
        .wait_for_publish(&name.clone(), &head, Duration::from_millis(100))
        .await?;
    head = client
        .publish_with_info(
            signing_key,
            PublishInfo {
                name: name.clone(),
                head: Some(head),
                entries: vec![PublishEntry::Release {
                    version: format!("1.0.0").parse().unwrap(),
                    content: add_digest.clone(),
                }],
            },
        )
        .await?;
    Ok(head)
}<|MERGE_RESOLUTION|>--- conflicted
+++ resolved
@@ -89,11 +89,7 @@
 
     let info = client
         .registry()
-<<<<<<< HEAD
-        .load_package(client.get_warg_header(), &PackageName::new("test:meet")?)
-=======
         .load_package(client.get_warg_registry(), &PackageName::new("test:meet")?)
->>>>>>> 90ef0970
         .await?
         .context("package does not exist in client storage")?;
 
