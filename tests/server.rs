use self::support::*;
use anyhow::{Context, Result};
use rand_core::OsRng;
use reqwest::StatusCode;
use std::{
    borrow::Cow,
    fs,
    time::{Duration, SystemTime},
};
use url::Url;
use warg_api::v1::{
    content::{ContentSource, ContentSourcesResponse},
    fetch::{FetchPackageNamesRequest, FetchPackageNamesResponse},
    ledger::{LedgerSource, LedgerSourceContentType, LedgerSourcesResponse},
    package::PublishRecordRequest,
    paths,
};
use warg_client::{
    api,
    storage::{PublishEntry, PublishInfo, RegistryStorage},
    ClientError, Config,
};
use warg_crypto::{
    hash::{HashAlgorithm, Sha256},
    signing::PrivateKey,
    Encode, Signable,
};
use warg_protocol::{
    package::{PackageEntry, PackageRecord, PACKAGE_RECORD_VERSION},
    registry::{LogId, PackageName},
    ProtoEnvelope, ProtoEnvelopeBody, Version,
};
use wit_component::DecodedWasm;

mod support;

mod memory;
#[cfg(feature = "postgres")]
mod postgres;

async fn test_initial_checkpoint(config: &Config) -> Result<()> {
    let client = api::Client::new(config.home_url.as_ref().unwrap(), None)?;

    let ts_checkpoint = client.latest_checkpoint(None).await?;
    let checkpoint = &ts_checkpoint.as_ref().checkpoint;

    // There should be only a single log entry (the initial operator log entry)
    // As the log leaf differs every time because it contains a timestamp,
    // the log root and map root can't be compared to a baseline value.
    assert_eq!(checkpoint.log_length, 1);

    // Ensure the response was signed with the operator key
    let operator_key = test_operator_key();
    assert_eq!(
        ts_checkpoint.key_id().to_string(),
        operator_key.public_key().fingerprint().to_string()
    );

    // Ensure the signature matches the response
    warg_protocol::registry::TimestampedCheckpoint::verify(
        &operator_key.public_key(),
        &ts_checkpoint.as_ref().encode(),
        ts_checkpoint.signature(),
    )?;

    Ok(())
}

async fn test_component_publishing(config: &Config) -> Result<()> {
    const PACKAGE_NAME: &str = "test:component";
    const PACKAGE_VERSION: &str = "0.1.0";

    let name = PackageName::new(PACKAGE_NAME)?;
    let client = create_client(config).await?;
    let registry_domain = client.get_warg_registry(name.namespace()).await?;
    let signing_key = test_signing_key();
    let digest = publish_component(
        &client,
        &name,
        PACKAGE_VERSION,
        "(component)",
        true,
        &signing_key,
    )
    .await?;

    // Assert that the package can be downloaded
    client.upsert([&name]).await?;
    let download = client
        .download(registry_domain.as_ref(), &name, &PACKAGE_VERSION.parse()?)
        .await?
        .context("failed to resolve package")?;

    assert_eq!(download.digest, digest);
    assert_eq!(download.version, PACKAGE_VERSION.parse()?);
    assert_eq!(
        download.path,
        config
            .content_dir
            .as_ref()
            .unwrap()
            .join("sha256")
            .join(download.digest.to_string().strip_prefix("sha256:").unwrap())
    );

    // Assert that it is a valid component
    match wit_component::decode(&fs::read(download.path).context("failed to read component")?)? {
        DecodedWasm::Component(..) => {}
        _ => panic!("expected component"),
    }

    // Assert that a different version can't be downloaded
    assert!(client
        .download(registry_domain.as_ref(), &name, &"0.2.0".parse()?)
        .await?
        .is_none());

    Ok(())
}

async fn test_package_yanking(config: &Config) -> Result<()> {
    const PACKAGE_NAME: &str = "test:yankee";
    const PACKAGE_VERSION: &str = "0.1.0";

    // Publish release
    let name = PackageName::new(PACKAGE_NAME)?;
    let client = create_client(config).await?;
    let registry_domain = client.get_warg_registry(name.namespace()).await?;
    let signing_key = test_signing_key();
    publish(
        &client,
        &name,
        PACKAGE_VERSION,
        wat::parse_str("(component)")?,
        true,
        &signing_key,
    )
    .await?;

    // Yank release
    let record_id = client
        .publish_with_info(
            &signing_key,
            PublishInfo {
                name: name.clone(),
                head: None,
                entries: vec![PublishEntry::Yank {
                    version: PACKAGE_VERSION.parse()?,
                }],
            },
        )
        .await?;
    client
        .wait_for_publish(&name, &record_id, Duration::from_millis(100))
        .await?;

    // Assert that the package is yanked
    client.upsert([&name]).await?;
    let opt = client
        .download(registry_domain.as_ref(), &name, &PACKAGE_VERSION.parse()?)
        .await?;
    assert!(opt.is_none(), "expected no download, got {opt:?}");
    Ok(())
}

async fn test_wit_publishing(config: &Config) -> Result<()> {
    const PACKAGE_NAME: &str = "test:wit-package";
    const PACKAGE_VERSION: &str = "0.1.0";

    let name = PackageName::new(PACKAGE_NAME)?;
    let client = create_client(config).await?;
    let registry_domain = client.get_warg_registry(name.namespace()).await?;
    let signing_key = test_signing_key();
    let digest = publish_wit(
        &client,
        &name,
        PACKAGE_VERSION,
        &format!("package {PACKAGE_NAME};\nworld foo {{}}"),
        true,
        &signing_key,
    )
    .await?;

    // Assert that the package can be downloaded
    client.upsert([&name]).await?;
    let download = client
        .download(registry_domain.as_ref(), &name, &PACKAGE_VERSION.parse()?)
        .await?
        .context("failed to resolve package")?;

    assert_eq!(download.digest, digest);
    assert_eq!(download.version, PACKAGE_VERSION.parse()?);
    assert_eq!(
        download.path,
        config
            .content_dir
            .as_ref()
            .unwrap()
            .join("sha256")
            .join(download.digest.to_string().strip_prefix("sha256:").unwrap())
    );

    // Assert that it is a valid wit package
    match wit_component::decode(&fs::read(download.path).context("failed to read component")?)? {
        DecodedWasm::WitPackage(..) => {}
        _ => panic!("expected wit package"),
    }

    // Assert that a different version can't be downloaded
    assert!(client
        .download(registry_domain.as_ref(), &name, &"0.2.0".parse()?)
        .await?
        .is_none());

    Ok(())
}

async fn test_wasm_content_policy(config: &Config) -> Result<()> {
    const PACKAGE_NAME: &str = "test:bad-content";
    const PACKAGE_VERSION: &str = "0.1.0";

    // Publish empty content to the server
    // This should be rejected by policy because it is not valid WebAssembly
    let name = PackageName::new(PACKAGE_NAME)?;
    let client = create_client(config).await?;
    let signing_key = test_signing_key();
    match publish(
        &client,
        &name,
        PACKAGE_VERSION,
        Vec::new(),
        true,
        &signing_key,
    )
    .await
    .expect_err("expected publish to fail")
    .downcast::<ClientError>()
    {
        Ok(ClientError::PublishRejected {
            name: rejected_name,
            record_id,
            reason,
        }) => {
            assert_eq!(name, rejected_name);
            assert_eq!(
                reason,
                "content is not valid WebAssembly: unexpected end-of-file (at offset 0x0)"
            );

            // Waiting on the publish should fail with a rejection as well
            match client
                .wait_for_publish(&name, &record_id, Duration::from_millis(100))
                .await
                .expect_err("expected wait for publish to fail")
            {
                ClientError::PublishRejected {
                    name: rejected_name,
                    record_id: other,
                    reason,
                } => {
                    assert_eq!(name, rejected_name);
                    assert_eq!(record_id, other);
                    assert_eq!(
                        reason,
                        "content with digest `sha256:e3b0c44298fc1c149afbf4c8996fb92427ae41e4649b934ca495991b7852b855` was rejected by policy: content is not valid WebAssembly: unexpected end-of-file (at offset 0x0)"
                    );
                }
                _ => panic!("expected a content policy rejection error"),
            }
        }
        _ => panic!("expected a content policy rejection error"),
    }

    Ok(())
}

async fn test_unauthorized_signing_key(config: &Config) -> Result<()> {
    const PACKAGE_NAME: &str = "test:unauthorized-key";
    const PACKAGE_VERSION: &str = "0.1.0";

    // Start by publishing a new component package
    let name = PackageName::new(PACKAGE_NAME)?;
    let client = create_client(config).await?;
    let signing_key = test_signing_key();
    publish_component(
        &client,
        &name,
        PACKAGE_VERSION,
        "(component)",
        true,
        &signing_key,
    )
    .await?;

    // Next, we're going to publish a new record signed by a different key
    let signing_key = PrivateKey::from(p256::ecdsa::SigningKey::random(&mut OsRng));

    let message = format!(
        "{:#}",
        publish_component(&client, &name, "0.2.0", "(component)", false, &signing_key,)
            .await
            .expect_err("expected publish to fail")
    );

    assert!(
        message.contains("not authorized to publish to package `test:unauthorized-key`"),
        "unexpected error message: {message}"
    );

    Ok(())
}

async fn test_unknown_signing_key(config: &Config) -> Result<()> {
    const PACKAGE_NAME: &str = "test:unknown-key";
    const PACKAGE_VERSION: &str = "0.1.0";

    // Start by publishing a new component package
    let name = PackageName::new(PACKAGE_NAME)?;
    let client = create_client(config).await?;
    let signing_key = test_signing_key();
    publish_component(
        &client,
        &name,
        PACKAGE_VERSION,
        "(component)",
        true,
        &signing_key,
    )
    .await?;

    // Next, we're going to publish a new record signed by a different key
    // The new key is not currently known to the package log.
    let signing_key = PrivateKey::from(p256::ecdsa::SigningKey::random(&mut OsRng));

    let message = format!(
        "{:#}",
        publish_component(&client, &name, "0.2.0", "(component)", false, &signing_key,)
            .await
            .expect_err("expected publish to fail")
    );

    assert!(
        message.contains("unknown key id"),
        "unexpected error message: {message}"
    );

    Ok(())
}

<<<<<<< HEAD
async fn test_publishing_name_conflict(config: &Config) -> Result<()> {
    let client = create_client(config).await?;
    let signing_key = test_signing_key();

    publish_component(
        &client,
        &PackageName::new("test:name")?,
        "0.1.0",
        "(component)",
        true,
        &signing_key,
    )
    .await?;

    // should be rejected
    publish_component(
        &client,
        &PackageName::new("test:NAME")?,
        "0.1.1",
        "(component)",
        true,
        &signing_key,
    )
    .await
    .expect_err("expected publish to fail");

    Ok(())
}

=======
>>>>>>> 853bfe60
async fn test_invalid_signature(config: &Config) -> Result<()> {
    const PACKAGE_NAME: &str = "test:invalid-signature";

    // Use a reqwest client directly here as we're going to be sending an invalid signature
    let name = PackageName::new(PACKAGE_NAME)?;
    let log_id = LogId::package_log::<Sha256>(&name);
    let url = Url::parse(config.home_url.as_ref().unwrap())?
        .join(&paths::publish_package_record(&log_id))
        .unwrap();

    let signing_key = test_signing_key();
    let record = ProtoEnvelope::signed_contents(
        &signing_key,
        PackageRecord {
            prev: None,
            version: PACKAGE_RECORD_VERSION,
            timestamp: SystemTime::now(),
            entries: vec![PackageEntry::Init {
                hash_algorithm: warg_crypto::hash::HashAlgorithm::Sha256,
                key: signing_key.public_key(),
            }],
        },
    )?;

    let body = PublishRecordRequest {
        package_name: Cow::Borrowed(&name),
        record: Cow::Owned(ProtoEnvelopeBody::from(record)),
        content_sources: Default::default(),
    };

    // Update the signature to one that does not match the contents
    let mut body = serde_json::to_value(&body).unwrap();
    body["record"]["signature"] = serde_json::Value::String("ecdsa-p256:MEUCIQCzWZBW6ux9LecP66Y+hjmLZTP/hZVz7puzlPTXcRT2wwIgQZO7nxP0nugtw18MwHZ26ROFWcJmgCtKOguK031Y1D0=".to_string());

    let client = reqwest::Client::new();
    let response = client
        .post(url)
        .json(&serde_json::to_value(&body).unwrap())
        .send()
        .await?;

    let status = response.status();
    let body = response.text().await?;
    assert_eq!(
        status,
        StatusCode::FORBIDDEN,
        "unexpected response from server: {status}\n{body}",
    );
    assert!(
        body.contains("verification failed"),
        "unexpected response body: {body}"
    );

    Ok(())
}

async fn test_custom_content_url(config: &Config) -> Result<()> {
    const PACKAGE_NAME: &str = "test:custom-content-url";
    const PACKAGE_VERSION: &str = "0.1.0";

    let name = PackageName::new(PACKAGE_NAME)?;
    let client = create_client(config).await?;
    let signing_key = test_signing_key();
    let digest = publish_component(
        &client,
        &name,
        PACKAGE_VERSION,
        "(component)",
        true,
        &signing_key,
    )
    .await?;

    client.upsert([&name]).await?;
    let package = client
        .registry()
        .load_package(
            client.get_warg_registry(name.namespace()).await?.as_ref(),
            &name,
        )
        .await?
        .expect("expected the package to exist");
    package
        .state
        .release(&Version::parse(PACKAGE_VERSION)?)
        .expect("expected the package version to exist");

    // Look up the content URL for the record
    let client = api::Client::new(config.home_url.as_ref().unwrap(), None)?;
    let ContentSourcesResponse { content_sources } = client.content_sources(None, &digest).await?;
    assert_eq!(content_sources.len(), 1);
    let sources = content_sources
        .get(&digest)
        .expect("expected content source to be provided for the requested digest");
    assert_eq!(sources.len(), 1);

    let expected_url = format!(
        "https://example.com/content/{digest}",
        digest = digest.to_string().replace(':', "-")
    );

    match &sources[0] {
        ContentSource::HttpGet { url, .. } => {
            assert_eq!(url, &expected_url);
        }
    }

    Ok(())
}

async fn test_fetch_package_names(config: &Config) -> Result<()> {
    let name_1 = PackageName::new("test:component")?;
    let log_id_1 = LogId::package_log::<Sha256>(&name_1);

    let url = Url::parse(config.home_url.as_ref().unwrap())?
        .join(paths::fetch_package_names())
        .unwrap();

    let body = FetchPackageNamesRequest {
        packages: Cow::Owned(vec![log_id_1.clone()]),
    };

    let client = reqwest::Client::new();
    let response = client
        .post(url)
        .json(&serde_json::to_value(&body).unwrap())
        .send()
        .await?;

    let status = response.status();
    let names_resp = response.json::<FetchPackageNamesResponse>().await?;

    assert_eq!(
        status,
        StatusCode::OK,
        "unexpected response from server: {status}",
    );

    let lookup_name_1 = names_resp.packages.get(&log_id_1);
    assert_eq!(
        lookup_name_1,
        Some(&Some(name_1.clone())),
        "fetch of package name {name_1} mismatched to {lookup_name_1:?}"
    );

    Ok(())
}

async fn test_get_ledger(config: &Config) -> Result<()> {
    let client = api::Client::new(config.home_url.as_ref().unwrap(), None)?;

    let ts_checkpoint = client.latest_checkpoint(None).await?;
    let checkpoint = &ts_checkpoint.as_ref().checkpoint;

    let url = Url::parse(config.home_url.as_ref().unwrap())?
        .join(paths::ledger_sources())
        .unwrap();

    let client = reqwest::Client::new();
    let response = client.get(url).send().await?;

    let status = response.status();
    let ledger_sources = response.json::<LedgerSourcesResponse>().await?;

    assert_eq!(
        status,
        StatusCode::OK,
        "unexpected response from server: {status}",
    );

    let hash_algorithm = ledger_sources.hash_algorithm;
    assert_eq!(
        hash_algorithm,
        HashAlgorithm::Sha256,
        "unexpected hash_algorithm: {hash_algorithm}",
    );

    let sources_len = ledger_sources.sources.len();
    assert_eq!(sources_len, 1, "unexpected sources length: {sources_len}",);

    let LedgerSource {
        first_registry_index,
        last_registry_index,
        url,
        content_type,
        ..
    } = ledger_sources.sources.first().unwrap();

    assert_eq!(
        content_type,
        &LedgerSourceContentType::Packed,
        "unexpected ledger source content type",
    );
    assert_eq!(
        *first_registry_index, 0,
        "unexpected ledger source first registry index: {first_registry_index}",
    );
    assert_eq!(
        *last_registry_index,
        checkpoint.log_length - 1,
        "unexpected ledger source last registry index: {last_registry_index}",
    );

    let url = Url::parse(config.home_url.as_ref().unwrap())?
        .join(url)
        .unwrap();

    // get ledger source
    let response = client.get(url).send().await?;

    let status = response.status();
    assert_eq!(
        status,
        StatusCode::OK,
        "unexpected response from server: {status}",
    );

    let bytes = response.bytes().await?;
    let bytes_len = bytes.len();
    assert_eq!(
        bytes_len,
        checkpoint.log_length * 64,
        "unexpected response body length for ledger source from server: {bytes_len}",
    );

    Ok(())
}<|MERGE_RESOLUTION|>--- conflicted
+++ resolved
@@ -347,38 +347,6 @@
     Ok(())
 }
 
-<<<<<<< HEAD
-async fn test_publishing_name_conflict(config: &Config) -> Result<()> {
-    let client = create_client(config).await?;
-    let signing_key = test_signing_key();
-
-    publish_component(
-        &client,
-        &PackageName::new("test:name")?,
-        "0.1.0",
-        "(component)",
-        true,
-        &signing_key,
-    )
-    .await?;
-
-    // should be rejected
-    publish_component(
-        &client,
-        &PackageName::new("test:NAME")?,
-        "0.1.1",
-        "(component)",
-        true,
-        &signing_key,
-    )
-    .await
-    .expect_err("expected publish to fail");
-
-    Ok(())
-}
-
-=======
->>>>>>> 853bfe60
 async fn test_invalid_signature(config: &Config) -> Result<()> {
     const PACKAGE_NAME: &str = "test:invalid-signature";
 
