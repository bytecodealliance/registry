--- conflicted
+++ resolved
@@ -441,11 +441,7 @@
     client.upsert([&name]).await?;
     let package = client
         .registry()
-<<<<<<< HEAD
-        .load_package(client.get_warg_header(), &name)
-=======
         .load_package(client.get_warg_registry(), &name)
->>>>>>> 90ef0970
         .await?
         .expect("expected the package to exist");
     package
