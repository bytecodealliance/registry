--- conflicted
+++ resolved
@@ -93,11 +93,7 @@
     // Ensure the package log exists and has releases with all with the same digest
     let package = client
         .registry()
-<<<<<<< HEAD
-        .load_package(client.get_warg_header(), &name)
-=======
         .load_package(client.get_warg_registry(), &name)
->>>>>>> 90ef0970
         .await?
         .context("package does not exist in client storage")?;
 
