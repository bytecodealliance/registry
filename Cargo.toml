[package]
name = "warg-cli"
version = { workspace = true }
edition = { workspace = true }
authors = { workspace = true }
rust-version = { workspace = true }

[dependencies]
warg-crypto = { workspace = true }
warg-protocol = { workspace = true }
warg-client = { workspace = true }
clap = { workspace = true }
anyhow = { workspace = true }
thiserror = { workspace = true }
tokio = { workspace = true }
tokio-util = { workspace = true }
futures = { workspace = true }
tracing-subscriber = { workspace = true, features = ["env-filter"] }
async-trait = { workspace = true }
bytes = { workspace = true }
p256 = { workspace = true }
rand_core = { workspace = true }
url = { workspace = true }
keyring = "2.0.4"
dialoguer = "0.10.4"
rpassword = "7.2.0"

# TODO: remove these demo-related dependencies
wasmtime = "10.0"
wasmtime-wasi = "10.0"

[dev-dependencies]
reqwest = { workspace = true }
serde_json = { workspace = true }
warg-server = { workspace = true }
warg-api = { workspace = true }
wat = "1.0.67"
wit-component = "0.12.0"
wit-parser = "0.9.0"
testresult = "0.3.0"

[features]
default = []
postgres = ["warg-server/postgres"]

[workspace]
members = ["crates/server"]

[workspace.package]
version = "0.1.0"
authors = ["The Warg Registry Project Developers"]
edition = "2021"
rust-version = "1.66.0"

[workspace.dependencies]
warg-api = { path = "crates/api" }
warg-client = { path = "crates/client" }
warg-crypto = { path = "crates/crypto" }
warg-protobuf = { path = "proto" }
warg-protocol = { path = "crates/protocol" }
warg-transparency = { path = "crates/transparency" }
warg-server = { path = "crates/server" }
clap = { version = "4.3.11", features = ["derive", "env"] }
thiserror = "1.0.43"
anyhow = "1.0.71"
serde = { version = "1.0.171", features = ["derive", "rc"] }
serde_json = "1.0.102"
tokio = { version = "1.29.1", features = ["full"] }
tokio-util = "0.7.8"
serde_with = { version = "3.0.0", features = ["base64"] }
indexmap = { version = "2.0.0", features = ["serde"] }
tempfile = "3.6.0"
reqwest = { version = "0.11.18", features = ["json", "stream"] }
futures-util = "0.3.28"
async-trait = "0.1.71"
bytes = "1.4.0"
hex = "0.4.3"
base64 = "0.21.2"
leb128 = "0.2.5"
sha2 = "0.10.7"
digest = "0.10.7"
rand_core = "0.6.4"
p256 = "0.13.2"
secrecy = "0.8.0"
signature = "2.1.0"
prost = "0.11.9"
prost-types = "0.11.9"
pbjson = "0.5.1"
pbjson-types = "0.5.1"
semver = { version = "1.0.17", features = ["serde"] }
axum = { version = "0.6.18", features = ["http2", "headers", "macros"] }
tower = "0.4.13"
tower-http = { version = "0.4.1", features = ["fs"] }
tracing = "0.1.37"
tracing-subscriber = "0.3.17"
futures = "0.3.28"
serde_bytes = "0.11.11"
pretty_assertions = "1.4.0"
prost-build = "0.11.9"
pbjson-build = "0.5.1"
ciborium = "0.2.1"
criterion = "0.5.1"
rand = "0.8.5"
url = "2.4.0"
libc = "0.2.147"
itertools = "0.11.0"
dirs = "5.0.1"
once_cell = "1.18.0"
walkdir = "2.3.3"
normpath = "1.1.1"
pathdiff = "0.2.1"
diesel = "2.1.0"
diesel-async = "0.3.1"
diesel_json = "0.2.1"
diesel_migrations = "2.1.0"
diesel-derive-enum = "2.1.0"
chrono = "0.4.26"
regex = "1"
<<<<<<< HEAD
wasmparser = { path = "../mine/wasm-tools/crates/wasmparser" }
protox = "0.3.3"
toml = "0.7.4"
=======
wasmparser = "0.108.0"
protox = "0.4.1"
toml = "0.7.6"
>>>>>>> af2b0576
<|MERGE_RESOLUTION|>--- conflicted
+++ resolved
@@ -116,12 +116,6 @@
 diesel-derive-enum = "2.1.0"
 chrono = "0.4.26"
 regex = "1"
-<<<<<<< HEAD
 wasmparser = { path = "../mine/wasm-tools/crates/wasmparser" }
-protox = "0.3.3"
-toml = "0.7.4"
-=======
-wasmparser = "0.108.0"
 protox = "0.4.1"
-toml = "0.7.6"
->>>>>>> af2b0576
+toml = "0.7.6"