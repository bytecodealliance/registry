[package]
name = "warg-cli"
description = "The warg registry command line interface."
version = { workspace = true }
edition = { workspace = true }
authors = { workspace = true }
rust-version = { workspace = true }
license = { workspace = true }
homepage = { workspace = true }
repository = { workspace = true}

[dependencies]
wasm-metadata = { workspace = true }
warg-crypto = { workspace = true }
warg-protocol = { workspace = true }
warg-client = { workspace = true }
clap = { workspace = true }
anyhow = { workspace = true }
thiserror = { workspace = true }
tokio = { workspace = true }
tokio-util = { workspace = true }
futures = { workspace = true }
tracing = { workspace = true }
tracing-subscriber = { workspace = true, features = ["env-filter"] }
async-trait = { workspace = true }
bytes = { workspace = true }
p256 = { workspace = true }
rand_core = { workspace = true }
url = { workspace = true }
keyring = "2.0.4"
dialoguer = "0.10.4"
rpassword = "7.2.0"
itertools = "0.11.0"

# TODO: remove these demo-related dependencies
wasmtime = "10.0"
wasmtime-wasi = "10.0"

[dev-dependencies]
reqwest = { workspace = true }
serde_json = { workspace = true }
warg-server = { workspace = true }
warg-api = { workspace = true }
wat = "1.0.67"
wit-component = "0.12.0"
wit-parser = "0.9.0"
testresult = "0.3.0"

[features]
default = []
postgres = ["warg-server/postgres"]

[workspace]
members = ["crates/server"]

[workspace.package]
version = "0.2.0-dev"
authors = ["The Warg Registry Project Developers"]
edition = "2021"
rust-version = "1.66.0"
license = "Apache-2.0 WITH LLVM-exception"
homepage = "https://warg.io/"
repository = "https://github.com/bytecodealliance/registry"

[workspace.dependencies]
<<<<<<< HEAD
warg-api = { path = "crates/api" }
warg-client = { path = "crates/client" }
warg-crypto = { path = "crates/crypto" }
warg-protobuf = { path = "proto" }
warg-protocol = { path = "crates/protocol" }
warg-transparency = { path = "crates/transparency" }
warg-server = { path = "crates/server", features = ["debug"]}
=======
warg-api = { path = "crates/api", version = "0.2.0-dev" }
warg-client = { path = "crates/client", version = "0.2.0-dev" }
warg-crypto = { path = "crates/crypto", version = "0.2.0-dev" }
warg-protobuf = { path = "proto", version = "0.2.0-dev" }
warg-protocol = { path = "crates/protocol", version = "0.2.0-dev" }
warg-transparency = { path = "crates/transparency", version = "0.2.0-dev" }
warg-server = { path = "crates/server", version = "0.2.0-dev" }
>>>>>>> cbcaaf6f
clap = { version = "4.3.11", features = ["derive", "env"] }
thiserror = "1.0.43"
anyhow = "1.0.71"
serde = { version = "1.0.171", features = ["derive", "rc"] }
serde_json = "1.0.102"
tokio = { version = "1.29.1", features = ["full"] }
tokio-util = "0.7.8"
serde_with = { version = "3.0.0", features = ["base64"] }
indexmap = { version = "2.0.0", features = ["serde"] }
tempfile = "3.6.0"
reqwest = { version = "0.11.18", features = ["json", "stream"] }
futures-util = "0.3.28"
async-trait = "0.1.71"
bytes = "1.4.0"
hex = "0.4.3"
base64 = "0.21.2"
leb128 = "0.2.5"
sha2 = "0.10.7"
digest = "0.10.7"
rand_core = "0.6.4"
p256 = "0.13.2"
secrecy = "0.8.0"
signature = "2.1.0"
prost = "0.11.9"
prost-types = "0.11.9"
pbjson = "0.5.1"
pbjson-types = "0.5.1"
semver = { version = "1.0.17", features = ["serde"] }
axum = { version = "0.6.18", features = ["http2", "headers", "macros"] }
tower = "0.4.13"
tower-http = { version = "0.4.1", features = ["fs"] }
tracing = "0.1.37"
tracing-subscriber = "0.3.17"
futures = "0.3.28"
serde_bytes = "0.11.11"
pretty_assertions = "1.4.0"
prost-build = "0.11.9"
pbjson-build = "0.5.1"
ciborium = "0.2.1"
criterion = "0.5.1"
rand = "0.8.5"
url = "2.4.0"
libc = "0.2.147"
itertools = "0.11.0"
dirs = "5.0.1"
once_cell = "1.18.0"
walkdir = "2.3.3"
normpath = "1.1.1"
pathdiff = "0.2.1"
diesel = "2.1.0"
diesel-async = "0.3.1"
diesel_json = "0.2.1"
diesel_migrations = "2.1.0"
diesel-derive-enum = "2.1.0"
chrono = "0.4.26"
regex = "1"
wasmparser = "0.108.0"
wasm-metadata = "0.10.7"
protox = "0.4.1"
toml = "0.7.6"<|MERGE_RESOLUTION|>--- conflicted
+++ resolved
@@ -63,15 +63,7 @@
 repository = "https://github.com/bytecodealliance/registry"
 
 [workspace.dependencies]
-<<<<<<< HEAD
-warg-api = { path = "crates/api" }
-warg-client = { path = "crates/client" }
-warg-crypto = { path = "crates/crypto" }
-warg-protobuf = { path = "proto" }
-warg-protocol = { path = "crates/protocol" }
-warg-transparency = { path = "crates/transparency" }
-warg-server = { path = "crates/server", features = ["debug"]}
-=======
+
 warg-api = { path = "crates/api", version = "0.2.0-dev" }
 warg-client = { path = "crates/client", version = "0.2.0-dev" }
 warg-crypto = { path = "crates/crypto", version = "0.2.0-dev" }
@@ -79,7 +71,6 @@
 warg-protocol = { path = "crates/protocol", version = "0.2.0-dev" }
 warg-transparency = { path = "crates/transparency", version = "0.2.0-dev" }
 warg-server = { path = "crates/server", version = "0.2.0-dev" }
->>>>>>> cbcaaf6f
 clap = { version = "4.3.11", features = ["derive", "env"] }
 thiserror = "1.0.43"
 anyhow = "1.0.71"
