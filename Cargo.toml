--- conflicted
+++ resolved
@@ -69,15 +69,9 @@
 prost-types = "0.11.8"
 pbjson = "0.5.1"
 pbjson-types = "0.5.1"
-<<<<<<< HEAD
-semver = { version = "1.0.16", features = ["serde"] }
-axum = { version = "0.6.10", features = ["http2", "headers", "macros"] }
-tower-http = { version = "0.4.0", features = ["fs", "cors"] }
-=======
 semver = { version = "1.0.17", features = ["serde"] }
 axum = { version = "0.6.11", features = ["http2", "headers", "macros"] }
-tower-http = { version = "0.4.0", features = ["fs"] }
->>>>>>> 1f3f64be
+tower-http = { version = "0.4.0", features = ["fs", "cors"] }
 tracing = "0.1.37"
 tracing-subscriber = "0.3.16"
 futures = "0.3.27"
