/content
/target
*.swp
*.swo
<<<<<<< HEAD
node_modules
bundled
=======

# Used by the `publish verify` to ensure all packages can be published
.cargo
vendor/
publish
>>>>>>> ec335e19
<|MERGE_RESOLUTION|>--- conflicted
+++ resolved
@@ -2,13 +2,8 @@
 /target
 *.swp
 *.swo
-<<<<<<< HEAD
-node_modules
-bundled
-=======
 
 # Used by the `publish verify` to ensure all packages can be published
 .cargo
 vendor/
-publish
->>>>>>> ec335e19
+publish