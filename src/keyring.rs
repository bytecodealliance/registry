--- conflicted
+++ resolved
@@ -5,30 +5,6 @@
 use anyhow::{bail, Context, Result};
 use keyring::Entry;
 use secrecy::{self, Secret};
-<<<<<<< HEAD
-use warg_client::{Config, CredList, RegistryUrl};
-use warg_crypto::signing::PrivateKey;
-
-/// Gets the auth token entry for the given registry and key name.
-pub fn get_auth_token_entry(registry_url: &RegistryUrl, token_name: &str) -> Result<Entry> {
-    let label = format!("warg-auth-token:{}", registry_url.safe_label());
-    Entry::new(&label, token_name).context("failed to get keyring entry")
-}
-
-/// Gets the auth token
-pub fn get_auth_token(registry_url: &RegistryUrl, token_name: &str) -> Result<Secret<String>> {
-    let entry = get_auth_token_entry(registry_url, token_name)?;
-    match entry.get_password() {
-        Ok(secret) => Ok(Secret::from(secret)),
-        Err(keyring::Error::NoEntry) => {
-            bail!("no signing key found with name `{token_name}` of registry `{registry_url}`");
-        }
-        Err(keyring::Error::Ambiguous(_)) => {
-            bail!("more than one signing key found with name `{token_name}` of registry `{registry_url}`");
-        }
-        Err(e) => {
-            bail!("failed to get signing key with name `{token_name}` of registry `{registry_url}`: {e}");
-=======
 use warg_client::RegistryUrl;
 use warg_crypto::signing::PrivateKey;
 
@@ -66,26 +42,11 @@
         }
         Err(e) => {
             bail!("failed to delete auth torkn for registry `{registry_url}`: {e}");
->>>>>>> 90ef0970
         }
     }
 }
 
 /// Sets the auth token
-<<<<<<< HEAD
-pub fn set_auth_token(registry_url: &RegistryUrl, token_name: &str, token: &str) -> Result<()> {
-    let entry = get_auth_token_entry(registry_url, token_name)?;
-    match entry.set_password(token) {
-        Ok(()) => Ok(()),
-        Err(keyring::Error::NoEntry) => {
-            bail!("no auth token found with name `{token_name}` of registry `{registry_url}`");
-        }
-        Err(keyring::Error::Ambiguous(_)) => {
-            bail!("more than one auth token with name `{token_name}` of registry `{registry_url}`");
-        }
-        Err(e) => {
-            bail!("failed to set auth token with name `{token_name}` of registry `{registry_url}`: {e}");
-=======
 pub fn set_auth_token(registry_url: &RegistryUrl, token: &str) -> Result<()> {
     let entry = get_auth_token_entry(registry_url)?;
     match entry.set_password(token) {
@@ -98,7 +59,6 @@
         }
         Err(e) => {
             bail!("failed to set auth token for registry `{registry_url}`: {e}");
->>>>>>> 90ef0970
         }
     }
 }
@@ -281,15 +241,7 @@
             }
         }
         Err(e) => {
-<<<<<<< HEAD
-            if let Some(reg) = registry_url {
-                bail!("failed to get signing key with name `{key_name}` of registry `{reg}`: {e}");
-            } else {
-                bail!("failed to get signing key with name `{key_name}`: {e}");
-            }
-=======
             bail!("failed to delete signing key with name `{key_name}` of registry `{registry_url}`: {e}");
->>>>>>> 90ef0970
         }
     }
 }