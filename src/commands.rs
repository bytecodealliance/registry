--- conflicted
+++ resolved
@@ -110,7 +110,6 @@
             get_signing_key(registry_url, &self.key_name)
         }
     }
-<<<<<<< HEAD
     /// Gets the auth token for the given registry URL.
     pub fn auth_token(&self) -> Result<Option<String>> {
         if let Some(file) = &self.token_file {
@@ -126,7 +125,6 @@
             Ok(None)
         }
     }
-=======
 }
 
 /// Namespace mapping to store when retrying a command after receiving a hint header
@@ -154,5 +152,4 @@
             .await?;
         Ok(())
     }
->>>>>>> b2bea993
 }