//! Commands for the `warg` tool.

use anyhow::Context;
use anyhow::Result;
use clap::Args;
use std::path::PathBuf;
use warg_client::RegistryUrl;
use warg_client::{ClientError, Config, FileSystemClient, StorageLockResult};
use warg_crypto::signing::PrivateKey;

<<<<<<< HEAD
mod bundle;
=======
mod clear;
>>>>>>> ec335e19
mod config;
mod dependencies;
mod download;
mod info;
mod key;
mod lock;
mod publish;
mod reset;
mod run;
mod update;

use crate::keyring::get_signing_key;

<<<<<<< HEAD
pub use self::bundle::*;
=======
pub use self::clear::*;
>>>>>>> ec335e19
pub use self::config::*;
pub use self::dependencies::*;
pub use self::download::*;
pub use self::info::*;
pub use self::key::*;
pub use self::lock::*;
pub use self::publish::*;
pub use self::reset::*;
pub use self::run::*;
pub use self::update::*;

/// Common options for commands.
#[derive(Args)]
pub struct CommonOptions {
    /// The URL of the registry to use.
    #[clap(long, value_name = "URL")]
    pub registry: Option<String>,
    /// The name to use for the signing key.
    #[clap(long, short, value_name = "KEY_NAME", default_value = "default")]
    pub key_name: String,
    /// The path to the signing key file.
    #[clap(long, value_name = "KEY_FILE", env = "WARG_SIGNING_KEY_FILE")]
    pub key_file: Option<PathBuf>,
    /// The path to the client configuration file to use.
    ///
    /// If not specified, the following locations are searched in order: `./warg-config.json`, `<system-config-dir>/warg/config.json`.
    ///
    /// If no configuration file is found, a default configuration is used.
    #[clap(long, value_name = "CONFIG")]
    pub config: Option<PathBuf>,
}

impl CommonOptions {
    /// Reads the client configuration.
    ///
    /// If a client configuration was not specified, a default configuration is returned.
    pub fn read_config(&self) -> Result<Config> {
        Ok(self
            .config
            .as_ref()
            .map_or_else(Config::from_default_file, |p| {
                Config::from_file(p).map(Some)
            })?
            .unwrap_or_default())
    }

    /// Creates the warg client to use.
    pub fn create_client(&self, config: &Config) -> Result<FileSystemClient, ClientError> {
        match FileSystemClient::try_new_with_config(self.registry.as_deref(), config)? {
            StorageLockResult::Acquired(client) => Ok(client),
            StorageLockResult::NotAcquired(path) => {
                println!(
                    "blocking on lock for directory `{path}`...",
                    path = path.display()
                );

                FileSystemClient::new_with_config(self.registry.as_deref(), config)
            }
        }
    }

    /// Gets the signing key for the given registry URL.
    pub fn signing_key(&self, registry_url: &RegistryUrl) -> Result<PrivateKey> {
        if let Some(file) = &self.key_file {
            let key_str = std::fs::read_to_string(file)
                .with_context(|| format!("failed to read key from {file:?}"))?
                .trim_end()
                .to_string();
            PrivateKey::decode(key_str)
                .with_context(|| format!("failed to parse key from {file:?}"))
        } else {
            get_signing_key(registry_url, &self.key_name)
        }
    }
}<|MERGE_RESOLUTION|>--- conflicted
+++ resolved
@@ -8,11 +8,8 @@
 use warg_client::{ClientError, Config, FileSystemClient, StorageLockResult};
 use warg_crypto::signing::PrivateKey;
 
-<<<<<<< HEAD
 mod bundle;
-=======
 mod clear;
->>>>>>> ec335e19
 mod config;
 mod dependencies;
 mod download;
@@ -26,11 +23,8 @@
 
 use crate::keyring::get_signing_key;
 
-<<<<<<< HEAD
 pub use self::bundle::*;
-=======
 pub use self::clear::*;
->>>>>>> ec335e19
 pub use self::config::*;
 pub use self::dependencies::*;
 pub use self::download::*;
