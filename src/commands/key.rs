use crate::keyring::{delete_signing_key, get_signing_key, get_signing_key_entry, set_signing_key};
use anyhow::{bail, Context, Result};
use clap::{Args, Subcommand};
use dialoguer::{theme::ColorfulTheme, Confirm, Password};
use keyring::{Entry, Error as KeyringError};
use p256::ecdsa::SigningKey;
use rand_core::OsRng;
use warg_client::{Config, RegistryUrl};
use warg_crypto::signing::PrivateKey;

use super::CommonOptions;

/// Manage signing keys for interacting with a registry.
#[derive(Args)]
pub struct KeyCommand {
    /// The subcommand to execute.
    #[clap(subcommand)]
    pub command: KeySubcommand,
}

impl KeyCommand {
    /// Executes the command.
    pub async fn exec(self) -> Result<()> {
        match self.command {
            KeySubcommand::New(cmd) => cmd.exec().await,
            KeySubcommand::Info(cmd) => cmd.exec().await,
            KeySubcommand::Set(cmd) => cmd.exec().await,
            KeySubcommand::Delete(cmd) => cmd.exec().await,
        }
    }
}

/// The subcommand to execute.
#[derive(Subcommand)]
pub enum KeySubcommand {
    /// Creates a new signing key for a registry in the local keyring.
    New(KeyNewCommand),
    /// Shows information about the signing key for a registry in the local keyring.
    Info(KeyInfoCommand),
    /// Sets the signing key for a registry in the local keyring.
    Set(KeySetCommand),
    /// Deletes the signing key for a registry from the local keyring.
    Delete(KeyDeleteCommand),
}

#[derive(Args)]
struct KeyringEntryArgs {
    /// The name to use for the signing key.
    #[clap(long, short, value_name = "KEY_NAME", default_value = "default")]
    pub name: String,
    /// The URL of the registry to create a signing key for.
    #[clap(value_name = "URL")]
    pub url: Option<RegistryUrl>,
}

impl KeyringEntryArgs {
    fn get_entry(&self, config: &Config) -> Result<Entry> {
        get_signing_key_entry(&self.url, &self.name, config)
    }

    fn get_key(&self, config: &Config) -> Result<PrivateKey> {
        get_signing_key(&self.url, &self.name, config)
    }

    fn set_entry(&self, key: &PrivateKey, config: &mut Config) -> Result<()> {
        set_signing_key(&self.url, &self.name, key, config)
    }

    fn delete_entry(&self, config: &Config) -> Result<()> {
        delete_signing_key(&self.url, &self.name, config)
    }
}

impl std::fmt::Display for KeyringEntryArgs {
    fn fmt(&self, f: &mut std::fmt::Formatter<'_>) -> std::fmt::Result {
        if let Some(url) = &self.url {
            write!(f, "`{name}` for registry `{url}`", name = self.name,)
        } else {
            write!(f, "{name}", name = self.name)
        }
    }
}

/// Creates a new signing key for a registry in the local keyring.
#[derive(Args)]
pub struct KeyNewCommand {
    #[clap(flatten)]
    keyring_entry: KeyringEntryArgs,
    /// The common command options.
    #[clap(flatten)]
    pub common: CommonOptions,
}

impl KeyNewCommand {
    /// Executes the command.
    pub async fn exec(self) -> Result<()> {
        let config = &mut self.common.read_config()?;

        let entry = self.keyring_entry.get_entry(config)?;

        match entry.get_password() {
            Err(KeyringError::NoEntry) => {
                // no entry exists, so we can continue
            }
            Ok(_) | Err(KeyringError::Ambiguous(_)) => {
                if let Some(url) = self.keyring_entry.url {
                    bail!(
                        "a signing key `{name}` already exists for registry `{url}`",
                        name = self.keyring_entry.name,
                    );
                } else {
                    bail!(
                        "a signing key `{name}` already exists",
                        name = self.keyring_entry.name,
                    );
                }
            }
            Err(e) => {
                bail!(
                    "failed to get signing key {entry}: {e}",
                    entry = self.keyring_entry
                );
            }
        }

        let key = SigningKey::random(&mut OsRng).into();
        self.keyring_entry.set_entry(&key, config)?;

        Ok(())
    }
}

/// Shows information about the signing key for a registry in the local keyring.
#[derive(Args)]
pub struct KeyInfoCommand {
    #[clap(flatten)]
    keyring_entry: KeyringEntryArgs,
    /// The common command options.
    #[clap(flatten)]
    pub common: CommonOptions,
}

impl KeyInfoCommand {
    /// Executes the command.
    pub async fn exec(self) -> Result<()> {
        let config = &self.common.read_config()?;
        let private_key = self.keyring_entry.get_key(config)?;
        let public_key = private_key.public_key();
        println!("Key ID: {}", public_key.fingerprint());
        println!("Public Key: {public_key}");
        Ok(())
    }
}

/// Sets the signing key for a registry in the local keyring.
#[derive(Args)]
pub struct KeySetCommand {
    #[clap(flatten)]
    keyring_entry: KeyringEntryArgs,
    /// The common command options.
    #[clap(flatten)]
    pub common: CommonOptions,
}

impl KeySetCommand {
    /// Executes the command.
    pub async fn exec(self) -> Result<()> {
<<<<<<< HEAD
        let config = &mut self.common.read_config()?;
        let key_str =
            rpassword::prompt_password("input signing key (expected format is `<alg>:<base64>`): ")
                .context("failed to read signing key")?;
=======
        let key_str = Password::with_theme(&ColorfulTheme::default())
            .with_prompt("input signing key (expected format is `<alg>:<base64>`): ")
            .interact()
            .context("failed to read signing key")?;
>>>>>>> 90ef0970
        let key =
            PrivateKey::decode(key_str).context("signing key is not in the correct format")?;

        self.keyring_entry.set_entry(&key, config)?;

        println!(
            "signing key {keyring} was set successfully",
            keyring = self.keyring_entry
        );

        Ok(())
    }
}

/// Deletes the signing key for a registry from the local keyring.
#[derive(Args)]
pub struct KeyDeleteCommand {
    #[clap(flatten)]
    keyring_entry: KeyringEntryArgs,
    /// The common command options.
    #[clap(flatten)]
    pub common: CommonOptions,
}

impl KeyDeleteCommand {
    /// Executes the command.
    pub async fn exec(self) -> Result<()> {
        let config = &self.common.read_config()?;
        let prompt = format!(
            "are you sure you want to delete the signing key {entry}? ",
            entry = self.keyring_entry
        );

        if Confirm::with_theme(&ColorfulTheme::default())
            .with_prompt(prompt)
            .interact()?
        {
            self.keyring_entry.delete_entry(&config)?;
            println!(
                "signing key {entry} was deleted successfully",
                entry = self.keyring_entry
            );
        } else if let Some(url) = self.keyring_entry.url {
            println!(
                "skipping deletion of signing key for registry `{url}`",
                url = url
            );
        } else {
            println!("skipping deletion of signing key");
        }

        Ok(())
    }
}<|MERGE_RESOLUTION|>--- conflicted
+++ resolved
@@ -165,17 +165,10 @@
 impl KeySetCommand {
     /// Executes the command.
     pub async fn exec(self) -> Result<()> {
-<<<<<<< HEAD
-        let config = &mut self.common.read_config()?;
-        let key_str =
-            rpassword::prompt_password("input signing key (expected format is `<alg>:<base64>`): ")
-                .context("failed to read signing key")?;
-=======
         let key_str = Password::with_theme(&ColorfulTheme::default())
             .with_prompt("input signing key (expected format is `<alg>:<base64>`): ")
             .interact()
             .context("failed to read signing key")?;
->>>>>>> 90ef0970
         let key =
             PrivateKey::decode(key_str).context("signing key is not in the correct format")?;
 
