--- conflicted
+++ resolved
@@ -32,26 +32,6 @@
 
         println!("registry: {url}", url = client.url());
         println!("\npackages in client storage:");
-<<<<<<< HEAD
-        if !self.namespaces {
-            match self.package {
-                Some(package) => {
-                    if let Some(info) = client
-                        .registry()
-                        .load_package(client.get_warg_header(), &package)
-                        .await?
-                    {
-                        Self::print_package_info(&info);
-                    }
-                }
-                None => {
-                    client
-                        .registry()
-                        .load_packages()
-                        .await?
-                        .iter()
-                        .for_each(Self::print_package_info);
-=======
         match self.package {
             Some(package) => {
                 client.refresh_namespace(package.namespace()).await?;
@@ -61,19 +41,15 @@
                     .await?
                 {
                     Self::print_package_info(&info);
->>>>>>> 90ef0970
                 }
             }
         }
         Self::print_namespace_map(&client).await?;
-<<<<<<< HEAD
-=======
 
         if self.namespaces {
             Self::print_namespace_map(&client).await?;
             return Ok(());
         }
->>>>>>> 90ef0970
 
         Ok(())
     }
