--- conflicted
+++ resolved
@@ -32,26 +32,6 @@
 
         println!("registry: {url}", url = client.url());
         println!("\npackages in client storage:");
-<<<<<<< HEAD
-        if !self.namespaces {
-            match self.package {
-                Some(package) => {
-                    if let Some(info) = client
-                        .registry()
-                        .load_package(client.get_warg_header(), &package)
-                        .await?
-                    {
-                        Self::print_package_info(&info);
-                    }
-                }
-                None => {
-                    client
-                        .registry()
-                        .load_packages()
-                        .await?
-                        .iter()
-                        .for_each(Self::print_package_info);
-=======
         match self.package {
             Some(package) => {
                 client.refresh_namespace(package.namespace()).await?;
@@ -61,8 +41,15 @@
                     .await?
                 {
                     Self::print_package_info(&info);
->>>>>>> 22cfb3e6
                 }
+            }
+            None => {
+                client
+                    .registry()
+                    .load_packages()
+                    .await?
+                    .iter()
+                    .for_each(Self::print_package_info);
             }
         }
         Self::print_namespace_map(&client).await?;
