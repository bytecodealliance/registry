--- conflicted
+++ resolved
@@ -22,14 +22,7 @@
     /// Executes the command.
     pub async fn exec(self, retry: Option<Retry>) -> Result<()> {
         let config = self.common.read_config()?;
-<<<<<<< HEAD
-        let mut client = self.common.create_client(&config)?;
-        if let Some(retry) = retry {
-            retry.store_namespace(&client).await?
-        }
-=======
         let mut client = self.common.create_client(&config, retry).await?;
->>>>>>> 90ef0970
         client.refresh_namespace(self.name.namespace()).await?;
 
         println!("downloading package `{name}`...", name = self.name);
