--- conflicted
+++ resolved
@@ -5,12 +5,8 @@
 use tracing_subscriber::EnvFilter;
 use warg_cli::commands::{
     BundleCommand, ClearCommand, ConfigCommand, DependenciesCommand, DownloadCommand, InfoCommand,
-<<<<<<< HEAD
-    KeyCommand, LockCommand, LoginCommand, PublishCommand, ResetCommand, Retry, UpdateCommand,
-=======
     KeyCommand, LockCommand, LoginCommand, LogoutCommand, PublishCommand, ResetCommand, Retry,
     UpdateCommand,
->>>>>>> 90ef0970
 };
 use warg_client::ClientError;
 
@@ -41,10 +37,7 @@
     Reset(ResetCommand),
     Clear(ClearCommand),
     Login(LoginCommand),
-<<<<<<< HEAD
-=======
     Logout(LogoutCommand),
->>>>>>> 90ef0970
 }
 
 #[tokio::main]
@@ -66,10 +59,7 @@
         WargCli::Reset(cmd) => cmd.exec().await,
         WargCli::Clear(cmd) => cmd.exec().await,
         WargCli::Login(cmd) => cmd.exec().await,
-<<<<<<< HEAD
-=======
         WargCli::Logout(cmd) => cmd.exec().await,
->>>>>>> 90ef0970
     } {
         if let Some(e) = e.downcast_ref::<ClientError>() {
             describe_client_error_or_retry(e).await?;
@@ -158,10 +148,7 @@
                         WargCli::Reset(cmd) => cmd.exec().await,
                         WargCli::Clear(cmd) => cmd.exec().await,
                         WargCli::Login(cmd) => cmd.exec().await,
-<<<<<<< HEAD
-=======
                         WargCli::Logout(cmd) => cmd.exec().await,
->>>>>>> 90ef0970
                     } {
                         if let Some(e) = e.downcast_ref::<ClientError>() {
                             describe_client_error(e).await?;
