--- conflicted
+++ resolved
@@ -3,13 +3,8 @@
 use std::process::exit;
 use tracing_subscriber::EnvFilter;
 use warg_cli::commands::{
-<<<<<<< HEAD
-    BundleCommand, ConfigCommand, DependenciesCommand, DownloadCommand, InfoCommand, KeyCommand,
-    LockCommand, PublishCommand, RunCommand, UpdateCommand,
-=======
-    ClearCommand, ConfigCommand, DownloadCommand, InfoCommand, KeyCommand, PublishCommand,
-    ResetCommand, RunCommand, UpdateCommand,
->>>>>>> ec335e19
+    BundleCommand, ClearCommand, ConfigCommand, DependenciesCommand, DownloadCommand, InfoCommand,
+    KeyCommand, LockCommand, PublishCommand, ResetCommand, RunCommand, UpdateCommand,
 };
 use warg_client::ClientError;
 
