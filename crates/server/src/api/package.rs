--- conflicted
+++ resolved
@@ -79,10 +79,6 @@
     for source in body.content_sources.iter() {
         match &source.kind {
             ContentSourceKind::HttpAnonymous { url } => {
-<<<<<<< HEAD
-                println!("Content {} - HttpAnonymous at {}", source.digest, url);
-=======
->>>>>>> 1f3f64be
                 if url.starts_with(&config.base_url) {
                     let response = Client::builder().build()?.head(url).send().await?;
                     if !response.status().is_success() {
