use super::{Json, Path};
use crate::{
    datastore::{DataStoreError, RecordStatus},
    policy::{
        content::{ContentPolicy, ContentPolicyError},
        record::{RecordPolicy, RecordPolicyError},
    },
    services::CoreService,
};
use axum::{
    debug_handler,
    extract::{BodyStream, State},
    http::StatusCode,
    response::IntoResponse,
    routing::{get, post},
    Router,
};
use futures::StreamExt;
use std::sync::Arc;
use std::{collections::HashMap, path::PathBuf};
use tempfile::NamedTempFile;
use tokio::io::AsyncWriteExt;
use url::Url;
use warg_api::v1::package::{
    ContentSource, MissingContent, PackageError, PackageRecord, PackageRecordState,
    PublishRecordRequest, UploadEndpoint,
};
use warg_crypto::hash::{AnyHash, Sha256};
use warg_protocol::{
    package,
    registry::{LogId, RecordId},
    ProtoEnvelope, Record as _,
};
use wasm_deps::DepsParser;
use wasmparser::{ComponentExternName, ComponentImport, ImplementationImport};
#[derive(Clone)]
pub struct Config {
    core_service: CoreService,
    content_base_url: Url,
    files_dir: PathBuf,
    temp_dir: PathBuf,
    content_policy: Option<Arc<dyn ContentPolicy>>,
    record_policy: Option<Arc<dyn RecordPolicy>>,
}

impl Config {
    pub fn new(
        core_service: CoreService,
        content_base_url: Url,
        files_dir: PathBuf,
        temp_dir: PathBuf,
        content_policy: Option<Arc<dyn ContentPolicy>>,
        record_policy: Option<Arc<dyn RecordPolicy>>,
    ) -> Self {
        Self {
            core_service,
            content_base_url,
            files_dir,
            temp_dir,
            content_policy,
            record_policy,
        }
    }

    pub fn into_router(self) -> Router {
        Router::new()
            .route("/:log_id/record", post(publish_record))
            .route("/:log_id/record/:record_id", get(get_record))
            .route(
                "/:log_id/record/:record_id/content/:digest",
                post(upload_content),
            )
            .with_state(self)
    }

    fn content_present(&self, digest: &AnyHash) -> bool {
        self.content_path(digest).is_file()
    }

    fn content_file_name(&self, digest: &AnyHash) -> String {
        digest.to_string().replace(':', "-")
    }

    fn content_path(&self, digest: &AnyHash) -> PathBuf {
        self.files_dir.join(self.content_file_name(digest))
    }

    fn content_url(&self, digest: &AnyHash) -> String {
        self.content_base_url
            .join("content/")
            .unwrap()
            .join(&self.content_file_name(digest))
            .unwrap()
            .to_string()
    }

    fn build_missing_content<'a>(
        &self,
        log_id: &LogId,
        record_id: &RecordId,
        missing_digests: impl IntoIterator<Item = &'a AnyHash>,
    ) -> HashMap<AnyHash, MissingContent> {
        missing_digests
            .into_iter()
            .map(|digest| {
                let url = format!("v1/package/{log_id}/record/{record_id}/content/{digest}");
                (
                    digest.clone(),
                    MissingContent {
                        upload: vec![UploadEndpoint::HttpPost { url }],
                    },
                )
            })
            .collect()
    }
}

struct PackageApiError(PackageError);

impl PackageApiError {
    fn bad_request(message: impl ToString) -> Self {
        Self(PackageError::Message {
            status: StatusCode::BAD_REQUEST.as_u16(),
            message: message.to_string(),
        })
    }

    fn internal_error(e: impl std::fmt::Display) -> Self {
        tracing::error!("unexpected error: {e}");
        Self(PackageError::Message {
            status: StatusCode::INTERNAL_SERVER_ERROR.as_u16(),
            message: "an error occurred while processing the request".into(),
        })
    }

    fn unsupported(message: impl ToString) -> Self {
        Self(PackageError::Message {
            status: StatusCode::NOT_IMPLEMENTED.as_u16(),
            message: message.to_string(),
        })
    }
}

impl From<DataStoreError> for PackageApiError {
    fn from(e: DataStoreError) -> Self {
        Self(match e {
            DataStoreError::PackageValidationFailed(e) => {
                return Self::bad_request(e);
            }
            DataStoreError::LogNotFound(id) => PackageError::LogNotFound(id),
            DataStoreError::RecordNotFound(id) => PackageError::RecordNotFound(id),
            DataStoreError::UnknownKey(_) | DataStoreError::SignatureVerificationFailed => {
                PackageError::Unauthorized(e.to_string())
            }
            // Other errors are internal server errors
            e => {
                tracing::error!("unexpected data store error: {e}");
                PackageError::Message {
                    status: StatusCode::INTERNAL_SERVER_ERROR.as_u16(),
                    message: "an error occurred while processing the request".into(),
                }
            }
        })
    }
}

impl From<ContentPolicyError> for PackageApiError {
    fn from(e: ContentPolicyError) -> Self {
        match e {
            ContentPolicyError::Rejection(message) => Self(PackageError::Rejection(message)),
        }
    }
}

impl From<RecordPolicyError> for PackageApiError {
    fn from(e: RecordPolicyError) -> Self {
        match e {
            RecordPolicyError::Unauthorized(message) => Self(PackageError::Unauthorized(message)),
            RecordPolicyError::Rejection(message) => Self(PackageError::Rejection(message)),
        }
    }
}

impl IntoResponse for PackageApiError {
    fn into_response(self) -> axum::response::Response {
        (StatusCode::from_u16(self.0.status()).unwrap(), Json(self.0)).into_response()
    }
}

#[derive(Debug, Clone)]
pub struct Dependency {
    pub log_id: LogId,
    pub record_id: RecordId,
    pub name: String,
    pub kind: String,
    pub version: String,
    pub location: String,
    pub integrity: String,
}

impl Dependency {
    fn new(
        log_id: LogId,
        record_id: RecordId,
        name: String,
        kind: String,
        version: String,
        location: String,
        integrity: String,
    ) -> Self {
        Self {
            log_id,
            record_id,
            name,
            kind,
            version,
            location,
            integrity,
        }
    }
}

#[debug_handler]
async fn publish_record(
    State(config): State<Config>,
    Path(log_id): Path<LogId>,
    Json(body): Json<PublishRecordRequest<'static>>,
) -> Result<impl IntoResponse, PackageApiError> {
    let expected_log_id = LogId::package_log::<Sha256>(&body.id);
    if expected_log_id != log_id {
        return Err(PackageApiError::bad_request(format!(
            "package log identifier `{expected_log_id}` derived from `{id}` does not match provided log identifier `{log_id}`",
            id = body.id
        )));
    }

    let record: ProtoEnvelope<package::PackageRecord> = body
        .record
        .into_owned()
        .try_into()
        .map_err(PackageApiError::bad_request)?;

    // Specifying content sources is not allowed in this implementation
    // if !body.content_sources.is_empty() {
    //     return Err(PackageApiError::unsupported(
    //         "specifying content sources is not supported",
    //     ));
    // }

    // Preemptively perform the policy check on the record before storing it
    // This is performed here so that we never store an unauthorized record
    if let Some(policy) = &config.record_policy {
        policy.check(&body.id, &record)?;
    }

    // Verify the signature on the record itself before storing it
    config
        .core_service
        .store()
        .verify_package_record_signature(&log_id, &record)
        .await?;

    let record_id = RecordId::package_record::<Sha256>(&record);
    let mut missing = record.as_ref().contents();
    missing.retain(|d| !config.content_present(d));

    config
        .core_service
        .store()
        .store_package_record(&log_id, &body.id, &record_id, &record, &missing)
        .await?;

    // If there's no missing content, submit the record for processing now
    if missing.is_empty() {
        let mut deps = Vec::new();
        for (_, sources) in body.content_sources {
            for source in sources {
                match source {
                    ContentSource::Http { url } => {
                        let content = reqwest::get(url).await.unwrap();
                        let bytes = &content.bytes().await.unwrap();
                        let mut parser = DepsParser::new();
                        for import in parser.parse(bytes).unwrap() {
                            match import.name {
                                // ComponentExternName::Kebab { .. } => {}
                                ComponentExternName::Interface { .. } => {}
                                ComponentExternName::Implementation(impl_import) => {
                                    match impl_import {
                                        ImplementationImport::Url(metadata)
                                        | ImplementationImport::Relative(metadata)
                                        | ImplementationImport::Locked(metadata)
                                        | ImplementationImport::Unlocked(metadata) => {
                                            let split_name: Vec<&str> =
                                                metadata.name.split('@').collect();
                                            match split_name.len() {
                                                2 => {
                                                    deps.push(Dependency::new(
                                                        log_id.clone(),
                                                        record_id.clone(),
                                                        split_name[0].to_string(),
                                                        "url".to_string(),
                                                        split_name[1].to_string(),
                                                        metadata.location.to_string(),
                                                        metadata.integrity.to_string(),
                                                    ));
                                                }
                                                _ => {
                                                    deps.push(Dependency::new(
                                                        log_id.clone(),
                                                        record_id.clone(),
                                                        split_name[0].to_string(),
                                                        "url".to_string(),
                                                        metadata.range.to_string(),
                                                        metadata.location.to_string(),
                                                        metadata.integrity.to_string(),
                                                    ));
                                                }
                                            }
                                        }
                                    }
                                }
                                _ => {
                                    return Err(PackageApiError(PackageError::NotSupported(
                                        "Cant use kebab".to_string(),
                                    )));
                                }
                            }
                        }
                    }
                }
            }
        }
        config
            .core_service
            .store()
            .store_dependencies(&log_id, &record_id, deps)
            .await?;
        config
            .core_service
            .submit_package_record(log_id, record_id.clone())
            .await;

        return Ok((
            StatusCode::ACCEPTED,
            Json(PackageRecord {
                id: record_id,
                state: PackageRecordState::Processing,
            }),
        ));
    }

    let missing_content = config.build_missing_content(&log_id, &record_id, missing);
    Ok((
        StatusCode::ACCEPTED,
        Json(PackageRecord {
            id: record_id,
            state: PackageRecordState::Sourcing { missing_content },
        }),
    ))
}

#[debug_handler]
async fn get_record(
    State(config): State<Config>,
    Path((log_id, record_id)): Path<(LogId, RecordId)>,
) -> Result<Json<PackageRecord>, PackageApiError> {
    let record = config
        .core_service
        .store()
        .get_package_record(&log_id, &record_id)
        .await?;

    match record.status {
        RecordStatus::MissingContent(missing) => {
            let missing_content = config.build_missing_content(&log_id, &record_id, &missing);
            Ok(Json(PackageRecord {
                id: record_id,
                state: PackageRecordState::Sourcing { missing_content },
            }))
        }
        // Validated is considered still processing until included in a checkpoint
        RecordStatus::Pending | RecordStatus::Validated => Ok(Json(PackageRecord {
            id: record_id,
            state: PackageRecordState::Processing,
        })),
        RecordStatus::Rejected(reason) => Ok(Json(PackageRecord {
            id: record_id,
            state: PackageRecordState::Rejected { reason },
        })),
        RecordStatus::Published => {
            let content_sources = record
                .envelope
                .as_ref()
                .contents()
                .into_iter()
                .map(|digest| {
                    (
                        digest.clone(),
                        vec![ContentSource::Http {
                            url: config.content_url(digest),
                        }],
                    )
                })
                .collect();

            let registry_log_index = record.registry_log_index.unwrap().try_into().unwrap();

            Ok(Json(PackageRecord {
                id: record_id,
                state: PackageRecordState::Published {
                    record: record.envelope.into(),
                    registry_log_index,
                    content_sources,
                },
            }))
        }
    }
}

#[debug_handler]
async fn upload_content(
    State(config): State<Config>,
    Path((log_id, record_id, digest)): Path<(LogId, RecordId, AnyHash)>,
    stream: BodyStream,
) -> Result<impl IntoResponse, PackageApiError> {
    match config
        .core_service
        .store()
        .is_content_missing(&log_id, &record_id, &digest)
        .await
    {
        Ok(true) => {}
        Ok(false) => {
            return Err(PackageApiError::bad_request(
                "content digest `{digest}` is not required for package record `{record_id}`",
            ));
        }
        Err(DataStoreError::RecordNotPending(_)) => {
            return Err(PackageApiError(PackageError::RecordNotSourcing))
        }
        Err(e) => return Err(e.into()),
    }

    let tmp_path = NamedTempFile::new_in(&config.temp_dir)
        .map_err(PackageApiError::internal_error)?
        .into_temp_path();

    tracing::debug!(
        "uploading content for record `{record_id}` from `{log_id}` to `{path}`",
        path = tmp_path.display()
    );

    let res = process_content(&tmp_path, &digest, stream, config.content_policy.as_deref()).await;

    // If the error was a rejection, transition the record itself to rejected
    if let Err(PackageApiError(PackageError::Rejection(reason))) = &res {
        config
            .core_service
            .store()
            .reject_package_record(
                &log_id,
                &record_id,
                &format!("content with digest `{digest}` was rejected by policy: {reason}"),
            )
            .await?;
    }

    // Only persist the file if the content was successfully processed
    res?;

    tmp_path
        .persist(config.content_path(&digest))
        .map_err(PackageApiError::internal_error)?;
    let url = config.content_url(&digest);
    let mut deps = Vec::new();
    let content = reqwest::get(url).await.unwrap();
    let bytes = &content.bytes().await.unwrap();
    let mut parser = DepsParser::new();
    for import in parser.parse(bytes).unwrap() {
        match import.name {
            // ComponentExternName::Kebab { .. } => {}
            ComponentExternName::Interface { .. } => {}
            ComponentExternName::Implementation(impl_import) => match impl_import {
                ImplementationImport::Url(metadata)
                | ImplementationImport::Relative(metadata)
                | ImplementationImport::Locked(metadata)
                | ImplementationImport::Unlocked(metadata) => {
                    let split_name: Vec<&str> = metadata.name.split('@').collect();
                    match split_name.len() {
                        2 => {
                            deps.push(Dependency::new(
                                log_id.clone(),
                                record_id.clone(),
                                split_name[0].to_string(),
                                "url".to_string(),
                                split_name[1].to_string(),
                                metadata.location.to_string(),
                                metadata.integrity.to_string(),
                            ));
                        }
                        _ => {
                            deps.push(Dependency::new(
                                log_id.clone(),
                                record_id.clone(),
                                split_name[0].to_string(),
                                "url".to_string(),
                                metadata.range.to_string(),
                                metadata.location.to_string(),
                                metadata.integrity.to_string(),
                            ));
                        }
                    }
                }
            },
            _ => {
                return Err(PackageApiError(PackageError::NotSupported(
                    "Cant use kebab".to_string(),
                )));
            }
        }
    }
    // If this is the last content needed, submit the record for processing now
    if config
        .core_service
        .store()
        .set_content_present(&log_id, &record_id, &digest)
        .await?
    {
        config
            .core_service
<<<<<<< HEAD
            .store()
            .store_dependencies(&log_id, &record_id, deps)
            .await?;
        config
            .core_service
            .submit_package_record(log_id, record_id.clone())
=======
            .submit_package_record(log_id, record_id)
>>>>>>> e1106f40
            .await;
    }

    Ok((
        StatusCode::CREATED,
        [(axum::http::header::LOCATION, config.content_url(&digest))],
    ))
}

async fn process_content(
    path: &std::path::Path,
    digest: &AnyHash,
    mut stream: BodyStream,
    policy: Option<&dyn ContentPolicy>,
) -> Result<(), PackageApiError> {
    let mut tmp_file = tokio::fs::File::create(&path)
        .await
        .map_err(PackageApiError::internal_error)?;

    let mut hasher = digest.algorithm().hasher();
    let mut policy = policy.map(|p| p.new_stream_policy(digest)).transpose()?;

    while let Some(chunk) = stream
        .next()
        .await
        .transpose()
        .map_err(PackageApiError::internal_error)?
    {
        if let Some(policy) = policy.as_mut() {
            policy.check(&chunk)?;
        }

        hasher.update(&chunk);
        tmp_file
            .write_all(&chunk)
            .await
            .map_err(PackageApiError::internal_error)?;
    }

    let result = hasher.finalize();
    if &result != digest {
        return Err(PackageApiError::bad_request(format!(
            "content digest `{result}` does not match expected digest `{digest}`",
        )));
    }

    if let Some(mut policy) = policy {
        policy.finalize()?;
    }

    Ok(())
}<|MERGE_RESOLUTION|>--- conflicted
+++ resolved
@@ -528,16 +528,12 @@
     {
         config
             .core_service
-<<<<<<< HEAD
             .store()
             .store_dependencies(&log_id, &record_id, deps)
             .await?;
         config
             .core_service
             .submit_package_record(log_id, record_id.clone())
-=======
-            .submit_package_record(log_id, record_id)
->>>>>>> e1106f40
             .await;
     }
 
