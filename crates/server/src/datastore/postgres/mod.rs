use self::models::{
    Checkpoint, CheckpointData, NewCheckpoint, NewContent, NewLog, NewRecord, ParsedText,
    RecordContent, RecordStatus, TextRef,
};
use super::{DataStore, DataStoreError, InitialLeaf, Record};
use anyhow::Result;
use diesel::{prelude::*, result::DatabaseErrorKind};
use diesel_async::{
    pooled_connection::{deadpool::Pool, AsyncDieselConnectionManager},
    scoped_futures::ScopedFutureExt,
    AsyncConnection, AsyncPgConnection, RunQueryDsl,
};
use diesel_json::Json;
use futures::{Stream, StreamExt};
use std::{collections::HashSet, pin::Pin};
use warg_crypto::{hash::AnyHash, Decode, Signable};
use warg_protocol::{
    operator::{OperatorRecord, OperatorState},
    package::{PackageEntry, PackageRecord, PackageState},
    registry::{LogId, LogLeaf, MapCheckpoint, PackageId, RecordId},
    ProtoEnvelope, Record as _, SerdeEnvelope, Validator,
};

mod models;
mod schema;

async fn get_records<R: Decode>(
    conn: &mut AsyncPgConnection,
    log_id: i32,
    root: &AnyHash,
    since: Option<&RecordId>,
    limit: i64,
) -> Result<Vec<ProtoEnvelope<R>>, DataStoreError> {
    let checkpoint_id = schema::checkpoints::table
        .select(schema::checkpoints::id)
        .filter(schema::checkpoints::checkpoint_id.eq(TextRef(root)))
        .first::<i32>(conn)
        .await
        .optional()?
        .ok_or_else(|| DataStoreError::CheckpointNotFound(root.clone()))?;

    let mut query = schema::records::table
        .into_boxed()
        .select((schema::records::record_id, schema::records::content))
        .order_by(schema::records::id.asc())
        .limit(limit)
        .filter(
            schema::records::log_id
                .eq(log_id)
                .and(schema::records::checkpoint_id.le(checkpoint_id))
                .and(schema::records::status.eq(RecordStatus::Validated)),
        );

    if let Some(since) = since {
        let record_id = schema::records::table
            .select(schema::records::id)
            .filter(schema::records::record_id.eq(TextRef(since)))
            .first::<i32>(conn)
            .await
            .optional()?
            .ok_or_else(|| DataStoreError::RecordNotFound(since.clone()))?;

        query = query.filter(schema::records::id.gt(record_id));
    }

    query
        .load::<(ParsedText<AnyHash>, Vec<u8>)>(conn)
        .await?
        .into_iter()
        .map(|(record_id, c)| {
            ProtoEnvelope::from_protobuf(c).map_err(|e| DataStoreError::InvalidRecordContents {
                record_id: record_id.0.into(),
                message: e.to_string(),
            })
        })
        .collect::<Result<_, _>>()
}

async fn insert_record<V>(
    conn: &mut AsyncPgConnection,
    log_id: &LogId,
    name: Option<&str>,
    record_id: &RecordId,
    record: &ProtoEnvelope<V::Record>,
    missing: &HashSet<&AnyHash>,
) -> Result<(), DataStoreError>
where
    V: Validator + 'static,
    <V as Validator>::Error: ToString + Send + Sync,
    DataStoreError: From<<V as Validator>::Error>,
{
    let contents = record.as_ref().contents();
    conn.transaction::<_, DataStoreError, _>(|conn| {
        async move {
            // Unfortunately, this cannot be done with an ON CONFLICT DO NOTHING clause as
            // data cannot be returned; so just do a query for the log id and insert if it doesn't exist.
            let log_id = match schema::logs::table
                .select(schema::logs::id)
                .filter(schema::logs::log_id.eq(TextRef(log_id)))
                .first::<i32>(conn)
                .await
                .optional()?
            {
                Some(id) => id,
                None => diesel::insert_into(schema::logs::table)
                    .values(NewLog {
                        log_id: TextRef(log_id),
                        name,
                        validator: &Json(V::default()),
                    })
                    .returning(schema::logs::id)
                    .get_result::<i32>(conn)
                    .await
                    .map_err(|e| match e {
                        diesel::result::Error::DatabaseError(
                            DatabaseErrorKind::UniqueViolation,
                            _,
                        ) => DataStoreError::Conflict,
                        e => e.into(),
                    })?,
            };

            let record_id = diesel::insert_into(schema::records::table)
                .values(NewRecord {
                    log_id,
                    record_id: TextRef(record_id),
                    content: &record.to_protobuf(),
                })
                .returning(schema::records::id)
                .get_result::<i32>(conn)
                .await
                .map_err(|e| match e {
                    diesel::result::Error::DatabaseError(DatabaseErrorKind::UniqueViolation, _) => {
                        DataStoreError::Conflict
                    }
                    e => e.into(),
                })?;

            if !contents.is_empty() {
                diesel::insert_into(schema::contents::table)
                    .values(
                        &contents
                            .iter()
                            .map(|s| NewContent {
                                record_id,
                                digest: TextRef(s),
                                missing: missing.contains(s),
                            })
                            .collect::<Vec<_>>(),
                    )
                    .execute(conn)
                    .await?;
            }

            Ok(())
        }
        .scope_boxed()
    })
    .await
}

async fn reject_record(
    conn: &mut AsyncPgConnection,
    log_id: i32,
    record_id: &RecordId,
    reason: &str,
) -> Result<(), DataStoreError> {
    let count = diesel::update(schema::records::table)
        .filter(
            schema::records::record_id
                .eq(TextRef(record_id))
                .and(schema::records::log_id.eq(log_id))
                .and(schema::records::status.eq(RecordStatus::Pending)),
        )
        .set((
            schema::records::status.eq(RecordStatus::Rejected),
            schema::records::reason.eq(reason),
        ))
        .execute(conn)
        .await?;

    if count != 1 {
        return Err(DataStoreError::RecordNotFound(record_id.clone()));
    }

    Ok(())
}

async fn validate_record<V>(
    conn: &mut AsyncPgConnection,
    log_id: i32,
    record_id: &RecordId,
) -> Result<(), DataStoreError>
where
    V: Validator + 'static,
    <V as Validator>::Error: ToString + Send + Sync,
    DataStoreError: From<<V as Validator>::Error>,
{
    conn.transaction::<_, DataStoreError, _>(|conn| {
        async move {
            // Get the record content and validator
            let (id, content, mut validator) = schema::records::table
                .inner_join(schema::logs::table)
                .select((
                    schema::records::id,
                    schema::records::content,
                    schema::logs::validator,
                ))
                .filter(
                    schema::records::record_id
                        .eq(TextRef(record_id))
                        .and(schema::records::log_id.eq(log_id))
                        .and(schema::records::status.eq(RecordStatus::Pending)),
                )
                .for_update()
                .first::<(i32, Vec<u8>, Json<V>)>(conn)
                .await
                .optional()?
                .ok_or_else(|| DataStoreError::RecordNotPending(record_id.clone()))?;

            let record = ProtoEnvelope::<V::Record>::from_protobuf(content).map_err(|e| {
                DataStoreError::InvalidRecordContents {
                    record_id: record_id.clone(),
                    message: e.to_string(),
                }
            })?;

            // Validate the record
            validator.validate(&record).map_err(Into::into)?;

            // Store the updated validation state
            diesel::update(schema::logs::table)
                .filter(schema::logs::id.eq(log_id))
                .set(schema::logs::validator.eq(validator))
                .execute(conn)
                .await?;

            // Finally, mark the record as validated
            diesel::update(schema::records::table)
                .filter(schema::records::id.eq(id))
                .set(schema::records::status.eq(RecordStatus::Validated))
                .execute(conn)
                .await?;

            Ok(())
        }
        .scope_boxed()
    })
    .await
}

async fn get_record<V>(
    conn: &mut AsyncPgConnection,
    log_id: &LogId,
    record_id: &RecordId,
) -> Result<Record<V::Record>, DataStoreError>
where
    V: Validator + 'static,
    <V as Validator>::Error: ToString + Send + Sync,
    DataStoreError: From<<V as Validator>::Error>,
{
    let log_id = schema::logs::table
        .select(schema::logs::id)
        .filter(schema::logs::log_id.eq(TextRef(log_id)))
        .first::<i32>(conn)
        .await
        .optional()?
        .ok_or_else(|| DataStoreError::LogNotFound(log_id.clone()))?;

    let (record, checkpoint) = schema::records::table
        .left_join(schema::checkpoints::table)
        .select((
            RecordContent::as_select(),
            Option::<CheckpointData>::as_select(),
        ))
        .filter(
            schema::records::record_id
                .eq(TextRef(record_id))
                .and(schema::records::log_id.eq(log_id)),
        )
        .first::<(RecordContent, Option<CheckpointData>)>(conn)
        .await
        .optional()?
        .ok_or_else(|| DataStoreError::RecordNotFound(record_id.clone()))?;

    Ok(Record {
        status: match record.status {
            RecordStatus::Pending => {
                // Get the missing content
                let missing = schema::contents::table
                    .inner_join(schema::records::table)
                    .select(schema::contents::digest)
                    .filter(
                        schema::records::record_id
                            .eq(TextRef(record_id))
                            .and(schema::contents::missing.eq(true)),
                    )
                    .load::<ParsedText<AnyHash>>(conn)
                    .await?;

                if missing.is_empty() {
                    super::RecordStatus::Pending
                } else {
                    super::RecordStatus::MissingContent(missing.into_iter().map(|d| d.0).collect())
                }
            }
            RecordStatus::Validated => {
                if checkpoint.is_some() {
                    super::RecordStatus::Published
                } else {
                    super::RecordStatus::Validated
                }
            }
            RecordStatus::Rejected => {
                super::RecordStatus::Rejected(record.reason.unwrap_or_default())
            }
        },
        envelope: ProtoEnvelope::from_protobuf(record.content).map_err(|e| {
            DataStoreError::InvalidRecordContents {
                record_id: record_id.clone(),
                message: e.to_string(),
            }
        })?,
        checkpoint: checkpoint.map(|c| {
            SerdeEnvelope::from_parts_unchecked(
                MapCheckpoint {
                    log_root: c.log_root.0,
                    log_length: c.log_length as u32,
                    map_root: c.map_root.0,
                },
                c.key_id.0,
                c.signature.0,
            )
        }),
    })
}

pub struct PostgresDataStore(Pool<AsyncPgConnection>);

impl PostgresDataStore {
    pub fn new(url: impl Into<String>) -> Result<Self> {
        let config = AsyncDieselConnectionManager::new(url);
        let pool = Pool::builder(config).build()?;
        Ok(Self(pool))
    }
}

#[axum::async_trait]
impl DataStore for PostgresDataStore {
    async fn get_initial_leaves(
        &self,
    ) -> Result<
        Pin<Box<dyn Stream<Item = Result<InitialLeaf, DataStoreError>> + Send>>,
        DataStoreError,
    > {
        // The returned future will keep the connection from the pool until dropped
        let mut conn = self.0.get().await?;

        // This is an unfortunate query that will scan the entire records table
        // and join it with the logs and checkpoints tables.
        // In the future, we should figure out a faster way for the transparency service
        // to create its initial state.
        Ok(Box::pin(
            schema::records::table
                .inner_join(schema::logs::table)
                .left_outer_join(schema::checkpoints::table)
                .select((
                    schema::logs::log_id,
                    schema::records::record_id,
                    schema::checkpoints::checkpoint_id.nullable(),
                ))
                .filter(schema::records::status.eq(RecordStatus::Validated))
                .order_by(schema::records::id)
                .load_stream::<(
                    ParsedText<AnyHash>,
                    ParsedText<AnyHash>,
                    Option<ParsedText<AnyHash>>,
                )>(&mut conn)
                .await?
                .map(|r| {
                    r.map_err(Into::into)
                        .map(|(log_id, record_id, checkpoint_id)| InitialLeaf {
                            leaf: LogLeaf {
                                log_id: log_id.0.into(),
                                record_id: record_id.0.into(),
                            },
                            checkpoint: checkpoint_id.map(|c| c.0),
                        })
                }),
        ))
    }

    async fn store_operator_record(
        &self,
        log_id: &LogId,
        record_id: &RecordId,
        record: &ProtoEnvelope<OperatorRecord>,
    ) -> Result<(), DataStoreError> {
        let mut conn = self.0.get().await?;
<<<<<<< HEAD
        insert_record::<OperatorState>(
=======
        insert_record::<operator::OperatorState>(
>>>>>>> 060ff768
            conn.as_mut(),
            log_id,
            None,
            record_id,
            record,
            &Default::default(),
        )
        .await
    }

    async fn reject_operator_record(
        &self,
        log_id: &LogId,
        record_id: &RecordId,
        reason: &str,
    ) -> Result<(), DataStoreError> {
        let mut conn = self.0.get().await?;
        let log_id = schema::logs::table
            .select(schema::logs::id)
            .filter(schema::logs::log_id.eq(TextRef(log_id)))
            .first::<i32>(conn.as_mut())
            .await
            .optional()?
            .ok_or_else(|| DataStoreError::LogNotFound(log_id.clone()))?;

        reject_record(conn.as_mut(), log_id, record_id, reason).await
    }

    async fn validate_operator_record(
        &self,
        log_id: &LogId,
        record_id: &RecordId,
    ) -> Result<(), DataStoreError> {
        let mut conn = self.0.get().await?;
        let log_id = schema::logs::table
            .select(schema::logs::id)
            .filter(schema::logs::log_id.eq(TextRef(log_id)))
            .first::<i32>(conn.as_mut())
            .await
            .optional()?
            .ok_or_else(|| DataStoreError::LogNotFound(log_id.clone()))?;

<<<<<<< HEAD
        match validate_record::<OperatorState>(conn.as_mut(), log_id, record_id).await {
=======
        match validate_record::<operator::OperatorState>(conn.as_mut(), log_id, record_id).await {
>>>>>>> 060ff768
            Ok(()) => Ok(()),
            Err(e) => {
                reject_record(conn.as_mut(), log_id, record_id, &e.to_string()).await?;
                Err(e)
            }
        }
    }

    async fn store_package_record(
        &self,
        log_id: &LogId,
        package_id: &PackageId,
        record_id: &RecordId,
        record: &ProtoEnvelope<PackageRecord>,
        missing: &HashSet<&AnyHash>,
    ) -> Result<(), DataStoreError> {
        let mut conn = self.0.get().await?;
<<<<<<< HEAD
        insert_record::<PackageState>(
=======
        insert_record::<package::PackageState>(
>>>>>>> 060ff768
            conn.as_mut(),
            log_id,
            Some(package_id.as_ref()),
            record_id,
            record,
            missing,
        )
        .await
    }

    async fn reject_package_record(
        &self,
        log_id: &LogId,
        record_id: &RecordId,
        reason: &str,
    ) -> Result<(), DataStoreError> {
        let mut conn = self.0.get().await?;
        let log_id = schema::logs::table
            .select(schema::logs::id)
            .filter(schema::logs::log_id.eq(TextRef(log_id)))
            .first::<i32>(conn.as_mut())
            .await
            .optional()?
            .ok_or_else(|| DataStoreError::LogNotFound(log_id.clone()))?;

        reject_record(conn.as_mut(), log_id, record_id, reason).await
    }

    async fn validate_package_record(
        &self,
        log_id: &LogId,
        record_id: &RecordId,
    ) -> Result<(), DataStoreError> {
        let mut conn = self.0.get().await?;
        let log_id = schema::logs::table
            .select(schema::logs::id)
            .filter(schema::logs::log_id.eq(TextRef(log_id)))
            .first::<i32>(conn.as_mut())
            .await
            .optional()?
            .ok_or_else(|| DataStoreError::LogNotFound(log_id.clone()))?;

<<<<<<< HEAD
        match validate_record::<PackageState>(conn.as_mut(), log_id, record_id).await {
=======
        match validate_record::<package::PackageState>(conn.as_mut(), log_id, record_id).await {
>>>>>>> 060ff768
            Ok(()) => Ok(()),
            Err(e) => {
                reject_record(conn.as_mut(), log_id, record_id, &e.to_string()).await?;
                Err(e)
            }
        }
    }

    async fn is_content_missing(
        &self,
        log_id: &LogId,
        record_id: &RecordId,
        digest: &AnyHash,
    ) -> Result<bool, DataStoreError> {
        let mut conn = self.0.get().await?;
        schema::contents::table
            .inner_join(schema::records::table)
            .inner_join(schema::logs::table.on(schema::logs::id.eq(schema::records::log_id)))
            .select(schema::contents::missing)
            .filter(
                schema::records::status
                    .eq(RecordStatus::Pending)
                    .and(schema::logs::log_id.eq(TextRef(log_id)))
                    .and(schema::records::record_id.eq(TextRef(record_id)))
                    .and(schema::contents::digest.eq(TextRef(digest))),
            )
            .first::<bool>(conn.as_mut())
            .await
            .optional()?
            .ok_or_else(|| DataStoreError::RecordNotPending(record_id.clone()))
    }

    async fn set_content_present(
        &self,
        log_id: &LogId,
        record_id: &RecordId,
        digest: &AnyHash,
    ) -> Result<bool, DataStoreError> {
        let mut conn = self.0.get().await?;
        conn.transaction::<_, DataStoreError, _>(|conn| {
            // Diesel currently doesn't support joins for updates
            // See: https://github.com/diesel-rs/diesel/issues/1478
            // So we select the record id first and then update the content
            async move {
                let record_id = schema::records::table
                    .inner_join(schema::logs::table)
                    .select(schema::records::id)
                    .filter(
                        schema::records::status
                            .eq(RecordStatus::Pending)
                            .and(schema::logs::log_id.eq(TextRef(log_id)))
                            .and(schema::records::record_id.eq(TextRef(record_id))),
                    )
                    .first::<i32>(conn.as_mut())
                    .await
                    .optional()?
                    .ok_or_else(|| DataStoreError::RecordNotPending(record_id.clone()))?;

                // If the row was already updated, return false since this update
                // didn't change anything
                if diesel::update(schema::contents::table)
                    .filter(
                        schema::contents::record_id
                            .eq(record_id)
                            .and(schema::contents::digest.eq(TextRef(digest))),
                    )
                    .set(schema::contents::missing.eq(false))
                    .execute(conn.as_mut())
                    .await?
                    == 0
                {
                    return Ok(false);
                }

                // Finally, check if all contents are present; if so, return true
                // to indicate that this record is ready to be processed
                let missing = schema::contents::table
                    .select(schema::contents::id)
                    .filter(
                        schema::contents::record_id
                            .eq(record_id)
                            .and(schema::contents::missing.eq(true)),
                    )
                    .first::<i32>(conn.as_mut())
                    .await
                    .optional()?;

                Ok(missing.is_none())
            }
            .scope_boxed()
        })
        .await
    }

    async fn store_checkpoint(
        &self,
        checkpoint_id: &AnyHash,
        checkpoint: SerdeEnvelope<MapCheckpoint>,
        participants: &[LogLeaf],
    ) -> Result<(), DataStoreError> {
        let participants = participants
            .iter()
            .map(|l| l.record_id.to_string())
            .collect::<Vec<_>>();

        let expected_count = participants.len();
        assert!(expected_count > 0);
        let mut conn = self.0.get().await?;

        conn.transaction::<_, DataStoreError, _>(|conn| {
            async move {
                let MapCheckpoint {
                    log_root,
                    log_length,
                    map_root,
                } = checkpoint.as_ref();

                // Insert the checkpoint
                let id = diesel::insert_into(schema::checkpoints::table)
                    .values(NewCheckpoint {
                        checkpoint_id: TextRef(checkpoint_id),
                        log_root: TextRef(log_root),
                        map_root: TextRef(map_root),
                        log_length: *log_length as i64,
                        key_id: TextRef(checkpoint.key_id()),
                        signature: TextRef(checkpoint.signature()),
                    })
                    .returning(schema::checkpoints::id)
                    .get_result::<i32>(conn)
                    .await?;

                // Update all the participants
                let count = diesel::update(schema::records::table)
                    .filter(schema::records::record_id.eq_any(participants))
                    .set(schema::records::checkpoint_id.eq(id))
                    .execute(conn)
                    .await?;

                assert_eq!(
                    count, expected_count,
                    "failed to checkpoint: failed to update all participants"
                );

                Ok(())
            }
            .scope_boxed()
        })
        .await?;

        Ok(())
    }

    async fn get_latest_checkpoint(&self) -> Result<SerdeEnvelope<MapCheckpoint>, DataStoreError> {
        let mut conn = self.0.get().await?;

        let checkpoint = schema::checkpoints::table
            .order_by(schema::checkpoints::id.desc())
            .first::<Checkpoint>(&mut conn)
            .await?;

        Ok(SerdeEnvelope::from_parts_unchecked(
            MapCheckpoint {
                log_root: checkpoint.log_root.0,
                log_length: checkpoint.log_length as u32,
                map_root: checkpoint.map_root.0,
            },
            checkpoint.key_id.0,
            checkpoint.signature.0,
        ))
    }

    async fn get_operator_records(
        &self,
        log_id: &LogId,
        root: &AnyHash,
        since: Option<&RecordId>,
        limit: u16,
    ) -> Result<Vec<ProtoEnvelope<OperatorRecord>>, DataStoreError> {
        let mut conn = self.0.get().await?;
        let log_id = schema::logs::table
            .select(schema::logs::id)
            .filter(schema::logs::log_id.eq(TextRef(log_id)))
            .first::<i32>(conn.as_mut())
            .await
            .optional()?
            .ok_or_else(|| DataStoreError::LogNotFound(log_id.clone()))?;

        get_records(&mut conn, log_id, root, since, limit as i64).await
    }

    async fn get_package_records(
        &self,
        log_id: &LogId,
        root: &AnyHash,
        since: Option<&RecordId>,
        limit: u16,
    ) -> Result<Vec<ProtoEnvelope<PackageRecord>>, DataStoreError> {
        let mut conn = self.0.get().await?;
        let log_id = schema::logs::table
            .select(schema::logs::id)
            .filter(schema::logs::log_id.eq(TextRef(log_id)))
            .first::<i32>(conn.as_mut())
            .await
            .optional()?
            .ok_or_else(|| DataStoreError::LogNotFound(log_id.clone()))?;

        get_records(&mut conn, log_id, root, since, limit as i64).await
    }

    async fn get_operator_record(
        &self,
        log_id: &LogId,
        record_id: &RecordId,
    ) -> Result<Record<OperatorRecord>, DataStoreError> {
        let mut conn = self.0.get().await?;
<<<<<<< HEAD
        get_record::<OperatorState>(conn.as_mut(), log_id, record_id).await
=======
        get_record::<operator::OperatorState>(conn.as_mut(), log_id, record_id).await
>>>>>>> 060ff768
    }

    async fn get_package_record(
        &self,
        log_id: &LogId,
        record_id: &RecordId,
    ) -> Result<Record<PackageRecord>, DataStoreError> {
        let mut conn = self.0.get().await?;
<<<<<<< HEAD
        get_record::<PackageState>(conn.as_mut(), log_id, record_id).await
    }

    async fn verify_package_record_signature(
        &self,
        log_id: &LogId,
        record: &ProtoEnvelope<PackageRecord>,
    ) -> Result<(), DataStoreError> {
        let mut conn = self.0.get().await?;

        let validator = schema::logs::table
            .select(schema::logs::validator)
            .filter(schema::logs::log_id.eq(TextRef(log_id)))
            .first::<Json<PackageState>>(&mut conn)
            .await
            .optional()?;

        let key = match validator
            .as_ref()
            .and_then(|v| v.public_key(record.key_id()))
        {
            Some(key) => key,
            None => match record.as_ref().entries.get(0) {
                Some(PackageEntry::Init { key, .. }) => key,
                _ => return Err(DataStoreError::UnknownKey(record.key_id().clone())),
            },
        };

        PackageRecord::verify(key, record.content_bytes(), record.signature())
            .map_err(|_| DataStoreError::SignatureVerificationFailed)
=======
        get_record::<package::PackageState>(conn.as_mut(), log_id, record_id).await
>>>>>>> 060ff768
    }
}<|MERGE_RESOLUTION|>--- conflicted
+++ resolved
@@ -397,11 +397,7 @@
         record: &ProtoEnvelope<OperatorRecord>,
     ) -> Result<(), DataStoreError> {
         let mut conn = self.0.get().await?;
-<<<<<<< HEAD
         insert_record::<OperatorState>(
-=======
-        insert_record::<operator::OperatorState>(
->>>>>>> 060ff768
             conn.as_mut(),
             log_id,
             None,
@@ -444,11 +440,7 @@
             .optional()?
             .ok_or_else(|| DataStoreError::LogNotFound(log_id.clone()))?;
 
-<<<<<<< HEAD
         match validate_record::<OperatorState>(conn.as_mut(), log_id, record_id).await {
-=======
-        match validate_record::<operator::OperatorState>(conn.as_mut(), log_id, record_id).await {
->>>>>>> 060ff768
             Ok(()) => Ok(()),
             Err(e) => {
                 reject_record(conn.as_mut(), log_id, record_id, &e.to_string()).await?;
@@ -466,11 +458,7 @@
         missing: &HashSet<&AnyHash>,
     ) -> Result<(), DataStoreError> {
         let mut conn = self.0.get().await?;
-<<<<<<< HEAD
         insert_record::<PackageState>(
-=======
-        insert_record::<package::PackageState>(
->>>>>>> 060ff768
             conn.as_mut(),
             log_id,
             Some(package_id.as_ref()),
@@ -513,11 +501,7 @@
             .optional()?
             .ok_or_else(|| DataStoreError::LogNotFound(log_id.clone()))?;
 
-<<<<<<< HEAD
         match validate_record::<PackageState>(conn.as_mut(), log_id, record_id).await {
-=======
-        match validate_record::<package::PackageState>(conn.as_mut(), log_id, record_id).await {
->>>>>>> 060ff768
             Ok(()) => Ok(()),
             Err(e) => {
                 reject_record(conn.as_mut(), log_id, record_id, &e.to_string()).await?;
@@ -733,11 +717,7 @@
         record_id: &RecordId,
     ) -> Result<Record<OperatorRecord>, DataStoreError> {
         let mut conn = self.0.get().await?;
-<<<<<<< HEAD
         get_record::<OperatorState>(conn.as_mut(), log_id, record_id).await
-=======
-        get_record::<operator::OperatorState>(conn.as_mut(), log_id, record_id).await
->>>>>>> 060ff768
     }
 
     async fn get_package_record(
@@ -746,7 +726,6 @@
         record_id: &RecordId,
     ) -> Result<Record<PackageRecord>, DataStoreError> {
         let mut conn = self.0.get().await?;
-<<<<<<< HEAD
         get_record::<PackageState>(conn.as_mut(), log_id, record_id).await
     }
 
@@ -757,14 +736,14 @@
     ) -> Result<(), DataStoreError> {
         let mut conn = self.0.get().await?;
 
-        let validator = schema::logs::table
+        let state = schema::logs::table
             .select(schema::logs::validator)
             .filter(schema::logs::log_id.eq(TextRef(log_id)))
             .first::<Json<PackageState>>(&mut conn)
             .await
             .optional()?;
 
-        let key = match validator
+        let key = match state
             .as_ref()
             .and_then(|v| v.public_key(record.key_id()))
         {
@@ -777,8 +756,5 @@
 
         PackageRecord::verify(key, record.content_bytes(), record.signature())
             .map_err(|_| DataStoreError::SignatureVerificationFailed)
-=======
-        get_record::<package::PackageState>(conn.as_mut(), log_id, record_id).await
->>>>>>> 060ff768
     }
 }