--- conflicted
+++ resolved
@@ -1,12 +1,8 @@
 //! A module for file system client storage.
 
 use super::{
-<<<<<<< HEAD
-    ContentStorage, NamespaceMapStorage, OperatorInfo, PackageInfo, PublishInfo, RegistryStorage,
-=======
     ContentStorage, NamespaceMapStorage, OperatorInfo, PackageInfo, PublishInfo, RegistryDomain,
     RegistryStorage,
->>>>>>> 90ef0970
 };
 use crate::lock::FileLock;
 use anyhow::{anyhow, bail, Context, Result};
@@ -52,24 +48,15 @@
     /// If the lock cannot be acquired, `Ok(None)` is returned.
     pub fn try_lock(base_dir: impl Into<PathBuf>) -> Result<Option<Self>> {
         let base_dir = base_dir.into();
-<<<<<<< HEAD
-        let mut registries_dir = base_dir.clone();
-        registries_dir.pop();
-=======
         let registries_dir = &mut base_dir
             .parent()
             .context("base_dir cannot be empty")?
             .to_path_buf();
->>>>>>> 90ef0970
         match FileLock::try_open_rw(base_dir.join(LOCK_FILE_NAME))? {
             Some(lock) => Ok(Some(Self {
                 _lock: lock,
                 base_dir,
-<<<<<<< HEAD
-                registries_dir,
-=======
                 registries_dir: registries_dir.to_path_buf(),
->>>>>>> 90ef0970
             })),
             None => Ok(None),
         }
@@ -84,22 +71,6 @@
     pub fn lock(base_dir: impl Into<PathBuf>) -> Result<Self> {
         let base_dir = base_dir.into();
         let lock = FileLock::open_rw(base_dir.join(LOCK_FILE_NAME))?;
-<<<<<<< HEAD
-        let mut registries_dir = base_dir.clone();
-        registries_dir.pop();
-        Ok(Self {
-            _lock: lock,
-            base_dir,
-            registries_dir,
-        })
-    }
-
-    fn operator_path(&self, namespace_registry: &Option<HeaderValue>) -> PathBuf {
-        if let Some(nm) = namespace_registry {
-            return self
-                .registries_dir
-                .join(nm.to_str().unwrap())
-=======
         let registries_dir = &mut base_dir
             .parent()
             .context("base_dir cannot be empty")?
@@ -116,7 +87,6 @@
             return self
                 .registries_dir
                 .join(nm.to_string())
->>>>>>> 90ef0970
                 .join("operator.log");
         }
         self.base_dir.join("operator.log")
@@ -124,21 +94,13 @@
 
     fn package_path(
         &self,
-<<<<<<< HEAD
-        namespace_registry: &Option<HeaderValue>,
-=======
-        namespace_registry: &Option<RegistryDomain>,
->>>>>>> 90ef0970
+        namespace_registry: &Option<RegistryDomain>,
         name: &PackageName,
     ) -> PathBuf {
         if let Some(nm) = namespace_registry {
             return self
                 .registries_dir
-<<<<<<< HEAD
-                .join(nm.to_str().unwrap())
-=======
                 .join(nm.to_string())
->>>>>>> 90ef0970
                 .join(PACKAGE_LOGS_DIR)
                 .join(
                     LogId::package_log::<Sha256>(name)
@@ -170,46 +132,22 @@
 
     async fn load_checkpoint(
         &self,
-<<<<<<< HEAD
-        namespace_registry: &Option<HeaderValue>,
-    ) -> Result<Option<SerdeEnvelope<TimestampedCheckpoint>>> {
-        if let Some(nm) = namespace_registry {
-            return load(
-                &self
-                    .registries_dir
-                    .join(nm.to_str().unwrap())
-                    .join("checkpoint"),
-            )
-            .await;
-=======
         namespace_registry: &Option<RegistryDomain>,
     ) -> Result<Option<SerdeEnvelope<TimestampedCheckpoint>>> {
         if let Some(nm) = namespace_registry {
             return load(&self.registries_dir.join(nm.to_string()).join("checkpoint")).await;
->>>>>>> 90ef0970
         }
         load(&self.base_dir.join("checkpoint")).await
     }
 
     async fn store_checkpoint(
         &self,
-<<<<<<< HEAD
-        namespace_registry: &Option<HeaderValue>,
-=======
-        namespace_registry: &Option<RegistryDomain>,
->>>>>>> 90ef0970
+        namespace_registry: &Option<RegistryDomain>,
         ts_checkpoint: &SerdeEnvelope<TimestampedCheckpoint>,
     ) -> Result<()> {
         if let Some(nm) = namespace_registry {
             return store(
-<<<<<<< HEAD
-                &self
-                    .registries_dir
-                    .join(nm.to_str().unwrap())
-                    .join("checkpoint"),
-=======
                 &self.registries_dir.join(nm.to_string()).join("checkpoint"),
->>>>>>> 90ef0970
                 ts_checkpoint,
             )
             .await;
@@ -294,22 +232,14 @@
 
     async fn load_operator(
         &self,
-<<<<<<< HEAD
-        namespace_registry: &Option<HeaderValue>,
-=======
-        namespace_registry: &Option<RegistryDomain>,
->>>>>>> 90ef0970
+        namespace_registry: &Option<RegistryDomain>,
     ) -> Result<Option<OperatorInfo>> {
         Ok(load(&self.operator_path(namespace_registry)).await?)
     }
 
     async fn store_operator(
         &self,
-<<<<<<< HEAD
-        namespace_registry: &Option<HeaderValue>,
-=======
-        namespace_registry: &Option<RegistryDomain>,
->>>>>>> 90ef0970
+        namespace_registry: &Option<RegistryDomain>,
         info: OperatorInfo,
     ) -> Result<()> {
         store(&self.operator_path(namespace_registry), info).await
@@ -317,11 +247,7 @@
 
     async fn load_package(
         &self,
-<<<<<<< HEAD
-        namespace_registry: &Option<HeaderValue>,
-=======
-        namespace_registry: &Option<RegistryDomain>,
->>>>>>> 90ef0970
+        namespace_registry: &Option<RegistryDomain>,
         package: &PackageName,
     ) -> Result<Option<PackageInfo>> {
         Ok(load(&self.package_path(namespace_registry, package)).await?)
@@ -329,11 +255,7 @@
 
     async fn store_package(
         &self,
-<<<<<<< HEAD
-        namespace_registry: &Option<HeaderValue>,
-=======
-        namespace_registry: &Option<RegistryDomain>,
->>>>>>> 90ef0970
+        namespace_registry: &Option<RegistryDomain>,
         info: &PackageInfo,
     ) -> Result<()> {
         store(&self.package_path(namespace_registry, &info.name), info).await
@@ -536,20 +458,6 @@
         Ok(())
     }
 
-<<<<<<< HEAD
-    async fn store_namespace(&self, namespace: String, registry_domain: String) -> Result<()> {
-        let mapping = self.load_namespace_map().await?;
-        if let Some(mut mapping) = mapping {
-            mapping.insert(namespace, registry_domain);
-            let json = serde_json::to_string(&mapping)?;
-            fs::write(&self.base_dir, json)?;
-        } else {
-            let mut mapping = HashMap::new();
-            mapping.insert(namespace, registry_domain);
-            let json = serde_json::to_string(&mapping)?;
-            fs::write(&self.base_dir, json)?;
-        }
-=======
     async fn store_namespace(
         &self,
         namespace: String,
@@ -559,7 +467,6 @@
         mapping.insert(namespace, registry_domain.to_string());
         let json = serde_json::to_string(&mapping)?;
         fs::write(&self.base_dir, json)?;
->>>>>>> 90ef0970
         Ok(())
     }
 }
