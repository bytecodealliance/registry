use anyhow::{bail, Result};
use async_recursion::async_recursion;
use indexmap::IndexSet;
use semver::VersionReq;
use std::fs;
use warg_protocol::package::{Release, ReleaseState};
use warg_protocol::registry::PackageName;
use wasm_encoder::{
    Component, ComponentImportSection, ComponentSectionId, ComponentTypeRef, RawSection,
};
use wasmparser::{Chunk, ComponentImportSectionReader, Parser, Payload};

use super::Client;
use crate::storage::{ContentStorage, NamespaceMapStorage, PackageInfo, RegistryStorage};
use crate::version_util::{DependencyImportParser, Import, ImportKind};
/// Import Kinds found in components

/// Creates list of dependenies for locking components
pub struct LockListBuilder {
    /// List of deps to include in locked component
    pub lock_list: IndexSet<Import>,
}

impl Default for LockListBuilder {
    /// New LockListBuilder
    fn default() -> Self {
        Self {
            lock_list: IndexSet::new(),
        }
    }
}

impl LockListBuilder {
    fn parse_import(
        &self,
        parser: &ComponentImportSectionReader,
        imports: &mut Vec<String>,
    ) -> Result<()> {
        let clone = parser.clone();
        for import in clone.into_iter_with_offsets() {
            let (_, imp) = import?;
            imports.push(imp.name.0.to_string());
        }
        Ok(())
    }

    #[async_recursion]
    async fn parse_package<R: RegistryStorage, C: ContentStorage, N: NamespaceMapStorage>(
        &mut self,
        client: &Client<R, C, N>,
        mut bytes: &[u8],
    ) -> Result<()> {
        let mut parser = Parser::new(0);
        let mut imports: Vec<String> = Vec::new();
        loop {
            let payload = match parser.parse(bytes, true)? {
                Chunk::NeedMoreData(_) => unreachable!(),
                Chunk::Parsed { payload, consumed } => {
                    bytes = &bytes[consumed..];
                    payload
                }
            };
            match payload {
                Payload::ComponentImportSection(s) => {
                    self.parse_import(&s, &mut imports)?;
                }
                Payload::CodeSectionStart {
                    count: _,
                    range: _,
                    size: _,
                } => {
                    parser.skip_section();
                }
                Payload::ModuleSection { range, .. } => {
                    let offset = range.end - range.start;
                    if offset > bytes.len() {
                        bail!("invalid module or component section range");
                    }
                    bytes = &bytes[offset..];
                }
                Payload::ComponentSection { range, .. } => {
                    let offset = range.end - range.start;
                    if offset > bytes.len() {
                        bail!("invalid module or component section range");
                    }
                    bytes = &bytes[offset..];
                }
                Payload::End(_) => {
                    break;
                }
                _ => {}
            }
        }
        for import in imports {
            let mut resolver = DependencyImportParser {
                next: &import,
                offset: 0,
            };

            let import = resolver.parse()?;
            match import.kind {
                ImportKind::Locked(_) | ImportKind::Unlocked => {
                    let id = PackageName::new(import.name.clone())?;
                    if let Some(info) = client
                        .registry()
<<<<<<< HEAD
                        .load_package(client.get_warg_header(), &id)
=======
                        .load_package(client.api.get_warg_registry(), &id)
>>>>>>> 22cfb3e6
                        .await?
                    {
                        let release = info.state.releases().last();
                        if let Some(r) = release {
                            if let Some(bytes) = self.release_bytes(r, client)? {
                                self.parse_package(client, &bytes).await?;
                            }
                        }
                        self.lock_list.insert(import);
                    } else {
                        client.download(&id, &VersionReq::STAR).await?;
                        if let Some(info) = client
                            .registry()
<<<<<<< HEAD
                            .load_package(client.get_warg_header(), &id)
=======
                            .load_package(client.api.get_warg_registry(), &id)
>>>>>>> 22cfb3e6
                            .await?
                        {
                            let release = info.state.releases().last();
                            if let Some(r) = release {
                                if let Some(bytes) = self.release_bytes(r, client)? {
                                    self.parse_package(client, &bytes).await?;
                                }
                            }
                            self.lock_list.insert(import);
                        }
                    }
                }
                ImportKind::Interface(_) => {}
            }
        }
        Ok(())
    }

    fn release_bytes<R: RegistryStorage, C: ContentStorage, N: NamespaceMapStorage>(
        &self,
        release: &Release,
        client: &Client<R, C, N>,
    ) -> Result<Option<Vec<u8>>> {
        let state = &release.state;
        if let ReleaseState::Released { content } = state {
            let path = client.content().content_location(content);
            if let Some(p) = path {
                return Ok(Some(fs::read(p)?));
            }
        }
        Ok(None)
    }

    /// List of deps for building
    #[async_recursion]
    pub async fn build_list<R: RegistryStorage, C: ContentStorage, N: NamespaceMapStorage>(
        &mut self,
        client: &Client<R, C, N>,
        info: &PackageInfo,
    ) -> Result<()> {
        let release = info.state.releases().last();
        if let Some(r) = release {
            let state = &r.state;
            if let ReleaseState::Released { content } = state {
                let path = client.content().content_location(content);
                if let Some(p) = path {
                    let bytes = fs::read(p)?;
                    self.parse_package(client, &bytes).await?;
                }
            }
        }
        Ok(())
    }
}

/// Bundles Dependencies
pub struct Bundler<'a, R, C, N>
where
    R: RegistryStorage,
    C: ContentStorage,
    N: NamespaceMapStorage,
{
    /// Warg client used for bundling
    client: &'a Client<R, C, N>,
}

impl<'a, R, C, N> Bundler<'a, R, C, N>
where
    R: RegistryStorage,
    C: ContentStorage,
    N: NamespaceMapStorage,
{
    /// New Bundler
    pub fn new(client: &'a Client<R, C, N>) -> Self {
        Self { client }
    }

    async fn parse_imports(
        &mut self,
        parser: ComponentImportSectionReader<'a>,
        component: &mut Component,
    ) -> Result<Vec<u8>> {
        let mut imports = ComponentImportSection::new();
        for import in parser.into_iter_with_offsets() {
            let (_, imp) = import?;
            let mut dep_parser = DependencyImportParser {
                next: imp.name.0,
                offset: 0,
            };
            let parsed_imp = dep_parser.parse()?;
            if !parsed_imp.name.contains('/') {
                let pkg_id = PackageName::new(parsed_imp.name)?;
                if let Some(info) = self
                    .client
                    .registry()
<<<<<<< HEAD
                    .load_package(self.client.get_warg_header(), &pkg_id)
=======
                    .load_package(self.client.api.get_warg_registry(), &pkg_id)
>>>>>>> 22cfb3e6
                    .await?
                {
                    let release = if parsed_imp.req != VersionReq::STAR {
                        info.state
                            .releases()
                            .filter(|r| parsed_imp.req.matches(&r.version))
                            .last()
                    } else {
                        info.state.releases().last()
                    };
                    if let Some(r) = release {
                        let release_state = &r.state;
                        if let ReleaseState::Released { content } = release_state {
                            let path = self.client.content().content_location(content);
                            if let Some(p) = path {
                                let bytes = fs::read(p)?;
                                component.section(&RawSection {
                                    id: ComponentSectionId::Component.into(),
                                    data: &bytes,
                                });
                            }
                        }
                    }
                }
            } else if let wasmparser::ComponentTypeRef::Instance(i) = imp.ty {
                imports.import(imp.name.0, ComponentTypeRef::Instance(i));
            }
        }
        component.section(&imports);
        Ok(Vec::new())
    }

    /// Parse bytes for bundling
    pub async fn parse(&mut self, mut bytes: &'a [u8]) -> Result<Component> {
        let constant = bytes;
        let mut parser = Parser::new(0);
        let mut component = Component::new();
        loop {
            let payload = match parser.parse(bytes, true)? {
                Chunk::NeedMoreData(_) => unreachable!(),
                Chunk::Parsed { payload, consumed } => {
                    bytes = &bytes[consumed..];
                    payload
                }
            };
            match payload {
                Payload::ComponentImportSection(s) => {
                    self.parse_imports(s, &mut component).await?;
                }
                Payload::ModuleSection { range, .. } => {
                    let offset = range.end - range.start;
                    component.section(&RawSection {
                        id: 1,
                        data: &constant[range],
                    });
                    if offset > bytes.len() {
                        panic!();
                    }
                    bytes = &bytes[offset..];
                }
                Payload::End(_) => {
                    break;
                }
                _ => {
                    if let Some((id, range)) = payload.as_section() {
                        component.section(&RawSection {
                            id,
                            data: &constant[range],
                        });
                    }
                }
            }
        }
        Ok(component)
    }
}<|MERGE_RESOLUTION|>--- conflicted
+++ resolved
@@ -103,11 +103,7 @@
                     let id = PackageName::new(import.name.clone())?;
                     if let Some(info) = client
                         .registry()
-<<<<<<< HEAD
-                        .load_package(client.get_warg_header(), &id)
-=======
                         .load_package(client.api.get_warg_registry(), &id)
->>>>>>> 22cfb3e6
                         .await?
                     {
                         let release = info.state.releases().last();
@@ -121,11 +117,7 @@
                         client.download(&id, &VersionReq::STAR).await?;
                         if let Some(info) = client
                             .registry()
-<<<<<<< HEAD
-                            .load_package(client.get_warg_header(), &id)
-=======
                             .load_package(client.api.get_warg_registry(), &id)
->>>>>>> 22cfb3e6
                             .await?
                         {
                             let release = info.state.releases().last();
@@ -221,11 +213,7 @@
                 if let Some(info) = self
                     .client
                     .registry()
-<<<<<<< HEAD
-                    .load_package(self.client.get_warg_header(), &pkg_id)
-=======
                     .load_package(self.client.api.get_warg_registry(), &pkg_id)
->>>>>>> 22cfb3e6
                     .await?
                 {
                     let release = if parsed_imp.req != VersionReq::STAR {
