//! A module for client storage implementations.

use anyhow::{Error, Result};
use async_trait::async_trait;
use bytes::Bytes;
use futures_util::Stream;
use reqwest::header::HeaderValue;
use serde::{Deserialize, Serialize};
<<<<<<< HEAD
use std::{collections::HashMap, path::PathBuf, pin::Pin, time::SystemTime};
=======
use std::{collections::HashMap, path::PathBuf, pin::Pin, str::FromStr, time::SystemTime};
>>>>>>> 22cfb3e6
use warg_crypto::{
    hash::{AnyHash, HashAlgorithm},
    signing::{self, KeyID, PublicKey},
};
use warg_protocol::{
    operator,
    package::{self, PackageRecord, Permission, PACKAGE_RECORD_VERSION},
    registry::{Checkpoint, PackageName, RecordId, RegistryIndex, TimestampedCheckpoint},
    ProtoEnvelope, SerdeEnvelope, Version,
};

mod fs;
pub use fs::*;

/// Registry domain used for warg header values
#[derive(Clone)]
pub struct RegistryDomain(String);

// impl From<String> for RegistryDomain {
//     fn from(value: String) -> Self {
//         RegistryDomain(value)
//     }
// }

impl FromStr for RegistryDomain {
    type Err = Error;

    fn from_str(s: &str) -> std::prelude::v1::Result<Self, Self::Err> {
        Ok(RegistryDomain(s.to_string()))
    }
}

impl ToString for RegistryDomain {
    fn to_string(&self) -> String {
        self.0.clone()
    }
}

// impl TryFrom<HeaderValue> for RegistryName ...

// impl From<RegistryDomain> for HeaderValue {
// fn from(value: RegistryDomain) -> Self {
//     HeaderValue::to_str(&value.to_string())
// }
// }
impl TryFrom<RegistryDomain> for HeaderValue {
    type Error = Error;

    fn try_from(value: RegistryDomain) -> std::prelude::v1::Result<Self, Self::Error> {
        Ok(HeaderValue::from_str(&value.to_string())?)
    }
}

// impl TryInto<RegistryDomain> for HeaderValue {
//     type Error = Error;

//     fn try_into(self) -> std::result::Result<RegistryDomain, anyhow::Error> {
//         // Ok(HeaderValue::from_str(&value.to_string())?)

//     }
// }
/// Trait for registry storage implementations.
///
/// Stores information such as package/operator logs and checkpoints
/// on a per-registry basis.
///
/// Registry storage data must be synchronized if shared between
/// multiple threads and processes.
#[async_trait]
pub trait RegistryStorage: Send + Sync {
    /// Reset registry local data
    async fn reset(&self, all_registries: bool) -> Result<()>;

    // /// Directory where all registries are stored
    // fn registries_dir(&self) -> PathBuf;
    /// Loads most recent checkpoint
    async fn load_checkpoint(
        &self,
<<<<<<< HEAD
        namespace_registry: &Option<HeaderValue>,
=======
        namespace_registry: &Option<RegistryDomain>,
>>>>>>> 22cfb3e6
    ) -> Result<Option<SerdeEnvelope<TimestampedCheckpoint>>>;

    /// Stores most recent checkpoint
    async fn store_checkpoint(
        &self,
<<<<<<< HEAD
        namespace_registry: &Option<HeaderValue>,
=======
        namespace_registry: &Option<RegistryDomain>,
>>>>>>> 22cfb3e6
        ts_checkpoint: &SerdeEnvelope<TimestampedCheckpoint>,
    ) -> Result<()>;

    /// Loads the operator information from the storage.
    ///
    /// Returns `Ok(None)` if the information is not present.
    async fn load_operator(
        &self,
<<<<<<< HEAD
        namespace_registry: &Option<HeaderValue>,
=======
        namespace_registry: &Option<RegistryDomain>,
>>>>>>> 22cfb3e6
    ) -> Result<Option<OperatorInfo>>;

    /// Stores the operator information in the storage.
    async fn store_operator(
        &self,
<<<<<<< HEAD
        namespace_registry: &Option<HeaderValue>,
=======
        namespace_registry: &Option<RegistryDomain>,
>>>>>>> 22cfb3e6
        operator: OperatorInfo,
    ) -> Result<()>;

    /// Loads the package information for all packages in the home registry storage .
    async fn load_packages(&self) -> Result<Vec<PackageInfo>>;

    /// Loads the package information for all packages in all registry storages.
    async fn load_all_packages(&self) -> Result<HashMap<String, Vec<PackageInfo>>>;

    /// Loads the package information from the storage.
    ///
    /// Returns `Ok(None)` if the information is not present.
    async fn load_package(
        &self,
<<<<<<< HEAD
        namespace_registry: &Option<HeaderValue>,
=======
        namespace_registry: &Option<RegistryDomain>,
>>>>>>> 22cfb3e6
        package: &PackageName,
    ) -> Result<Option<PackageInfo>>;

    /// Stores the package information in the storage.
    async fn store_package(
        &self,
<<<<<<< HEAD
        namespace_registry: &Option<HeaderValue>,
=======
        namespace_registry: &Option<RegistryDomain>,
>>>>>>> 22cfb3e6
        info: &PackageInfo,
    ) -> Result<()>;

    /// Loads information about a pending publish operation.
    ///
    /// Returns `Ok(None)` if the information is not present.
    async fn load_publish(&self) -> Result<Option<PublishInfo>>;

    /// Stores information about a pending publish operation.
    ///
    /// If the info is `None`, the any existing publish information is deleted.
    async fn store_publish(&self, info: Option<&PublishInfo>) -> Result<()>;
}

/// Trait for content storage implementations.
///
/// Content storage data must be synchronized if shared between
/// multiple threads and processes.
#[async_trait]
pub trait ContentStorage: Send + Sync {
    /// Clear content local data
    async fn clear(&self) -> Result<()>;

    /// Gets the location of the content associated with the given digest if it
    /// exists as a file on disk.
    ///
    /// Returns `None` if the content is not present on disk.
    fn content_location(&self, digest: &AnyHash) -> Option<PathBuf>;

    /// Loads the content associated with the given digest as a stream.
    ///
    /// If the content is not found, `Ok(None)` is returned.
    async fn load_content(
        &self,
        digest: &AnyHash,
    ) -> Result<Option<Pin<Box<dyn Stream<Item = Result<Bytes>> + Send + Sync>>>>;

    /// Stores the given stream as content.
    ///
    /// If `expected_digest` is `Some`, the storage will verify that the written
    /// content matches the given digest. If the digests do not match, an
    /// error is returned.
    ///
    /// Returns the hash of the written content.
    async fn store_content(
        &self,
        stream: Pin<Box<dyn Stream<Item = Result<Bytes>> + Send + Sync>>,
        expected_digest: Option<&AnyHash>,
    ) -> Result<AnyHash>;
}

/// Trait for namespace map storage implementations.
///
/// Namespace Map storage data must be synchronized if shared between
/// multiple threads an
#[async_trait]
pub trait NamespaceMapStorage: Send + Sync {
    /// Loads namespace map
    async fn load_namespace_map(&self) -> Result<Option<HashMap<String, String>>>;
    /// Reset namespace mappings
    async fn reset_namespaces(&self) -> Result<()>;
    /// Store namespace mapping
<<<<<<< HEAD
    async fn store_namespace(&self, namespace: String, registry_domain: String) -> Result<()>;
=======
    async fn store_namespace(
        &self,
        namespace: String,
        registry_domain: RegistryDomain,
    ) -> Result<()>;
>>>>>>> 22cfb3e6
}

/// Represents information about a registry operator.
#[derive(Debug, Clone, Serialize, Deserialize, Default)]
#[serde(rename_all = "camelCase")]
pub struct OperatorInfo {
    /// The current operator log state
    #[serde(default)]
    pub state: operator::LogState,
    /// The registry log index of the most recent record
    #[serde(default, skip_serializing_if = "Option::is_none")]
    pub head_registry_index: Option<RegistryIndex>,
    /// The fetch token for the most recent record
    #[serde(default, skip_serializing_if = "Option::is_none")]
    pub head_fetch_token: Option<String>,
}

/// Represents information about a registry package.
#[derive(Debug, Clone, Serialize, Deserialize)]
#[serde(rename_all = "camelCase")]
pub struct PackageInfo {
    /// The package name to publish.
    /// TODO: drop alias after sufficient time according to release policy.
    #[serde(alias = "id")]
    pub name: PackageName,
    /// The last known checkpoint of the package.
    #[serde(default, skip_serializing_if = "Option::is_none")]
    pub checkpoint: Option<Checkpoint>,
    /// The current package log state
    #[serde(default)]
    pub state: package::LogState,
    /// The registry log index of the most recent record
    #[serde(default, skip_serializing_if = "Option::is_none")]
    pub head_registry_index: Option<RegistryIndex>,
    /// The fetch token for the most recent record
    #[serde(default, skip_serializing_if = "Option::is_none")]
    pub head_fetch_token: Option<String>,
}

impl PackageInfo {
    /// Creates a new package info for the given package name.
    pub fn new(name: impl Into<PackageName>) -> Self {
        Self {
            name: name.into(),
            checkpoint: None,
            state: package::LogState::default(),
            head_registry_index: None,
            head_fetch_token: None,
        }
    }
}

/// Represents a record entry being published.
#[derive(Debug, Clone, Serialize, Deserialize)]
#[serde(tag = "type", rename_all = "camelCase")]
pub enum PublishEntry {
    /// The package is being initialized.
    Init,
    /// A new release entry is being published.
    Release {
        /// The version of the release.
        version: Version,
        /// The content digest of the release.
        content: AnyHash,
    },
    /// A release is being yanked.
    Yank {
        /// The version of the release being yanked.
        version: Version,
    },
    /// A key is being granted permission(s).
    Grant {
        /// The public key being granted to.
        key: PublicKey,
        /// The permission(s) being granted.
        permissions: Vec<Permission>,
    },
    /// A key's permission(s) are being revoked.
    Revoke {
        /// The key ID being revoked from.
        key_id: KeyID,
        /// The permission(s) being revoked.
        permissions: Vec<Permission>,
    },
}

/// Represents information about a package publish.
#[derive(Debug, Clone, Serialize, Deserialize)]
#[serde(rename_all = "camelCase")]
pub struct PublishInfo {
    /// The package name being published.
    /// TODO: drop alias after sufficient time according to release policy.
    #[serde(alias = "id")]
    pub name: PackageName,
    /// The last known head of the package log to use.
    ///
    /// If `None` and the package is not being initialized,
    /// the latest head of the package log will be fetched prior to publishing.
    pub head: Option<RecordId>,
    /// The new record entries to publish.
    pub entries: Vec<PublishEntry>,
}

impl PublishInfo {
    /// Determines if the publish information is initializing the package.
    pub fn initializing(&self) -> bool {
        self.entries.iter().any(|e| matches!(e, PublishEntry::Init))
    }

    pub(crate) fn finalize(
        self,
        signing_key: &signing::PrivateKey,
    ) -> Result<ProtoEnvelope<PackageRecord>> {
        let mut entries = Vec::with_capacity(self.entries.len());
        for entry in self.entries {
            match entry {
                PublishEntry::Init => {
                    entries.push(package::PackageEntry::Init {
                        hash_algorithm: HashAlgorithm::Sha256,
                        key: signing_key.public_key(),
                    });
                }
                PublishEntry::Release { version, content } => {
                    entries.push(package::PackageEntry::Release { version, content });
                }
                PublishEntry::Yank { version } => {
                    entries.push(package::PackageEntry::Yank { version })
                }
                PublishEntry::Grant { key, permissions } => {
                    entries.push(package::PackageEntry::GrantFlat { key, permissions })
                }
                PublishEntry::Revoke {
                    key_id,
                    permissions,
                } => entries.push(package::PackageEntry::RevokeFlat {
                    key_id,
                    permissions,
                }),
            }
        }

        let record = package::PackageRecord {
            prev: self.head,
            version: PACKAGE_RECORD_VERSION,
            // TODO: this seems wrong to record the current time client-side
            // How can we guarantee that the timestamps are monotonic?
            // Should incrementing timestamps even be a requirement?
            timestamp: SystemTime::now(),
            entries,
        };

        Ok(ProtoEnvelope::signed_contents(signing_key, record)?)
    }
}<|MERGE_RESOLUTION|>--- conflicted
+++ resolved
@@ -6,11 +6,7 @@
 use futures_util::Stream;
 use reqwest::header::HeaderValue;
 use serde::{Deserialize, Serialize};
-<<<<<<< HEAD
-use std::{collections::HashMap, path::PathBuf, pin::Pin, time::SystemTime};
-=======
 use std::{collections::HashMap, path::PathBuf, pin::Pin, str::FromStr, time::SystemTime};
->>>>>>> 22cfb3e6
 use warg_crypto::{
     hash::{AnyHash, HashAlgorithm},
     signing::{self, KeyID, PublicKey},
@@ -89,21 +85,13 @@
     /// Loads most recent checkpoint
     async fn load_checkpoint(
         &self,
-<<<<<<< HEAD
-        namespace_registry: &Option<HeaderValue>,
-=======
-        namespace_registry: &Option<RegistryDomain>,
->>>>>>> 22cfb3e6
+        namespace_registry: &Option<RegistryDomain>,
     ) -> Result<Option<SerdeEnvelope<TimestampedCheckpoint>>>;
 
     /// Stores most recent checkpoint
     async fn store_checkpoint(
         &self,
-<<<<<<< HEAD
-        namespace_registry: &Option<HeaderValue>,
-=======
-        namespace_registry: &Option<RegistryDomain>,
->>>>>>> 22cfb3e6
+        namespace_registry: &Option<RegistryDomain>,
         ts_checkpoint: &SerdeEnvelope<TimestampedCheckpoint>,
     ) -> Result<()>;
 
@@ -112,21 +100,13 @@
     /// Returns `Ok(None)` if the information is not present.
     async fn load_operator(
         &self,
-<<<<<<< HEAD
-        namespace_registry: &Option<HeaderValue>,
-=======
-        namespace_registry: &Option<RegistryDomain>,
->>>>>>> 22cfb3e6
+        namespace_registry: &Option<RegistryDomain>,
     ) -> Result<Option<OperatorInfo>>;
 
     /// Stores the operator information in the storage.
     async fn store_operator(
         &self,
-<<<<<<< HEAD
-        namespace_registry: &Option<HeaderValue>,
-=======
-        namespace_registry: &Option<RegistryDomain>,
->>>>>>> 22cfb3e6
+        namespace_registry: &Option<RegistryDomain>,
         operator: OperatorInfo,
     ) -> Result<()>;
 
@@ -141,22 +121,14 @@
     /// Returns `Ok(None)` if the information is not present.
     async fn load_package(
         &self,
-<<<<<<< HEAD
-        namespace_registry: &Option<HeaderValue>,
-=======
-        namespace_registry: &Option<RegistryDomain>,
->>>>>>> 22cfb3e6
+        namespace_registry: &Option<RegistryDomain>,
         package: &PackageName,
     ) -> Result<Option<PackageInfo>>;
 
     /// Stores the package information in the storage.
     async fn store_package(
         &self,
-<<<<<<< HEAD
-        namespace_registry: &Option<HeaderValue>,
-=======
-        namespace_registry: &Option<RegistryDomain>,
->>>>>>> 22cfb3e6
+        namespace_registry: &Option<RegistryDomain>,
         info: &PackageInfo,
     ) -> Result<()>;
 
@@ -219,15 +191,11 @@
     /// Reset namespace mappings
     async fn reset_namespaces(&self) -> Result<()>;
     /// Store namespace mapping
-<<<<<<< HEAD
-    async fn store_namespace(&self, namespace: String, registry_domain: String) -> Result<()>;
-=======
     async fn store_namespace(
         &self,
         namespace: String,
         registry_domain: RegistryDomain,
     ) -> Result<()>;
->>>>>>> 22cfb3e6
 }
 
 /// Represents information about a registry operator.
