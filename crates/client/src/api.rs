//! A module for Warg registry API clients.

use anyhow::{anyhow, Result};
use bytes::Bytes;
use futures_util::{Stream, TryStreamExt};
use reqwest::{
    header::{HeaderMap, HeaderName, HeaderValue},
    Body, IntoUrl, Method, RequestBuilder, Response, StatusCode,
};
use serde::de::DeserializeOwned;
use std::{borrow::Cow, collections::HashMap};
use thiserror::Error;
use warg_api::v1::{
    content::{ContentError, ContentSourcesResponse},
    fetch::{
        FetchError, FetchLogsRequest, FetchLogsResponse, FetchPackageNamesRequest,
        FetchPackageNamesResponse,
    },
    ledger::{LedgerError, LedgerSourcesResponse},
    monitor::{CheckpointVerificationResponse, MonitorError},
    package::{ContentSource, PackageError, PackageRecord, PublishRecordRequest},
    paths,
    proof::{
        ConsistencyRequest, ConsistencyResponse, InclusionRequest, InclusionResponse, ProofError,
    },
    REGISTRY_HEADER_NAME, REGISTRY_HINT_HEADER_NAME,
};
use warg_crypto::hash::{AnyHash, HashError, Sha256};
use warg_protocol::{
    registry::{Checkpoint, LogId, LogLeaf, MapLeaf, RecordId, TimestampedCheckpoint},
    SerdeEnvelope,
};
use warg_transparency::{
    log::{ConsistencyProofError, InclusionProofError, LogProofBundle, ProofBundle},
    map::MapProofBundle,
};

use crate::registry_url::RegistryUrl;
/// Represents an error that occurred while communicating with the registry.
#[derive(Debug, Error)]
pub enum ClientError {
    /// An error was returned from the fetch API.
    #[error(transparent)]
    Fetch(#[from] FetchError),
    /// An error was returned from the package API.
    #[error(transparent)]
    Package(#[from] PackageError),
    /// An error was returned from the content API.
    #[error(transparent)]
    Content(#[from] ContentError),
    /// An error was returned from the proof API.
    #[error(transparent)]
    Proof(#[from] ProofError),
    /// An error was returned from the monitor API.
    #[error(transparent)]
    Monitor(#[from] MonitorError),
    /// An error was returned from the ledger API.
    #[error(transparent)]
    Ledger(#[from] LedgerError),
    /// An error occurred while communicating with the registry.
    #[error("failed to send request to registry server: {0}")]
    Communication(#[from] reqwest::Error),
    /// An unexpected response was received from the server.
    #[error("{message} (status code: {status})")]
    UnexpectedResponse {
        /// The response from the server.
        status: StatusCode,
        /// The error message.
        message: String,
    },
    /// The provided root for a consistency proof was incorrect.
    #[error(
        "the client failed to prove consistency: found root `{found}` but was given root `{root}`"
    )]
    IncorrectConsistencyProof {
        /// The provided root.
        root: AnyHash,
        /// The found root.
        found: AnyHash,
    },
    /// A hash returned from the server was incorrect.
    #[error("the server returned an invalid hash: {0}")]
    Hash(#[from] HashError),
    /// The client failed a consistency proof.
    #[error("the client failed a consistency proof: {0}")]
    ConsistencyProof(#[from] ConsistencyProofError),
    /// The client failed an inclusion proof.
    #[error("the client failed an inclusion proof: {0}")]
    InclusionProof(#[from] InclusionProofError),
    /// The record was not published.
    #[error("record `{0}` has not been published")]
    RecordNotPublished(RecordId),
    /// Could not find a source for the given content digest.
    #[error("no download location could be found for content digest `{0}`")]
    NoSourceForContent(AnyHash),
    /// All sources for the given content digest returned an error response.
    #[error("all sources for content digest `{0}` returned an error response")]
    AllSourcesFailed(AnyHash),
    /// Invalid upload HTTP method.
    #[error("server returned an invalid HTTP method `{0}`")]
    InvalidHttpMethod(String),
    /// Invalid upload HTTP method.
    #[error("server returned an invalid HTTP header `{0}: {1}`")]
    InvalidHttpHeader(String, String),
    /// The provided log was not found with hint header.
    #[error("log `{0}` was not found in this registry, but the registry provided the hint header: `{1:?}`")]
    LogNotFoundWithHint(LogId, HeaderValue),
    /// An other error occurred during the requested operation.
    #[error(transparent)]
    Other(#[from] anyhow::Error),
}

async fn deserialize<T: DeserializeOwned>(response: Response) -> Result<T, ClientError> {
    let status = response.status();
    match response.headers().get("content-type") {
        Some(content_type) if content_type == "application/json" => {
            let bytes = response
                .bytes()
                .await
                .map_err(|e| ClientError::UnexpectedResponse {
                    status,
                    message: format!("failed to read response: {e}"),
                })?;
            serde_json::from_slice(&bytes).map_err(|e| {
                tracing::debug!(
                    "Unexpected response body: {}",
                    String::from_utf8_lossy(&bytes)
                );
                ClientError::UnexpectedResponse {
                    status,
                    message: format!("failed to deserialize JSON response: {e}"),
                }
            })
        }
        Some(ty) => Err(ClientError::UnexpectedResponse {
            status,
            message: format!(
                "the server returned an unsupported content type of `{ty}`",
                ty = ty.to_str().unwrap_or("")
            ),
        }),
        None => Err(ClientError::UnexpectedResponse {
            status,
            message: "the server response did not include a content type header".into(),
        }),
    }
}

async fn into_result<T: DeserializeOwned, E: DeserializeOwned + Into<ClientError>>(
    response: Response,
) -> Result<T, ClientError> {
    if response.status().is_success() {
        deserialize::<T>(response).await
    } else {
        Err(deserialize::<E>(response).await?.into())
    }
}

trait WithWargHeader {
    type Client;
    fn warg_header(self, registry_header: &Option<HeaderValue>) -> RequestBuilder;
}

impl WithWargHeader for RequestBuilder {
    type Client = Client;
    fn warg_header(self, registry_header: &Option<HeaderValue>) -> reqwest::RequestBuilder {
        if let Some(reg) = registry_header {
            self.header(REGISTRY_HEADER_NAME, reg)
        } else {
            self
        }
    }
}

trait WithAuth {
    type Client;
    fn auth(self, auth_token: &Option<String>) -> RequestBuilder;
}

impl WithAuth for RequestBuilder {
    type Client = Client;
    fn auth(self, auth_token: &Option<String>) -> reqwest::RequestBuilder {
        if let Some(tok) = auth_token {
            self.bearer_auth(tok)
        } else {
            self
        }
    }
}

/// Represents a Warg API client for communicating with
/// a Warg registry server.
pub struct Client {
    url: RegistryUrl,
    client: reqwest::Client,
    warg_header: Option<HeaderValue>,
}

impl Client {
    /// Creates a new API client with the given URL.
    pub fn new(url: impl IntoUrl) -> Result<Self> {
        let url = RegistryUrl::new(url)?;
        Ok(Self {
            url,
            client: reqwest::Client::new(),
            warg_header: None,
        })
    }

    /// Gets the URL of the API client.
    pub fn url(&self) -> &RegistryUrl {
        &self.url
    }

    /// Gets the latest checkpoint from the registry.
    pub async fn latest_checkpoint(
        &self,
    ) -> Result<SerdeEnvelope<TimestampedCheckpoint>, ClientError> {
        let url = self.url.join(paths::fetch_checkpoint());
        tracing::debug!("getting latest checkpoint at `{url}`");
        into_result::<_, FetchError>(
            self.client
                .get(url)
                .warg_header(self.get_warg_header())
                .send()
                .await?,
        )
        .await
    }

    /// Gets the latest checkpoints from registries.
    pub async fn latest_checkpoints(
        &self,
        registries: impl Iterator<Item = &String>,
    ) -> Result<HashMap<String, SerdeEnvelope<TimestampedCheckpoint>>> {
        let mut timestamps = HashMap::new();
        for reg in registries.into_iter() {
            let url = self.url.join(paths::fetch_checkpoint());
            let registry_header = HeaderName::try_from(REGISTRY_HEADER_NAME).unwrap();
            let header_val = HeaderValue::try_from(reg).unwrap();
            let res: SerdeEnvelope<TimestampedCheckpoint> = into_result::<_, FetchError>(
                self.client
                    .get(url)
                    .header(registry_header, header_val)
                    .send()
                    .await?,
            )
            .await?;
            timestamps.insert(reg.clone(), res);
        }
        Ok(timestamps)
    }

    /// Verify checkpoint of the registry.
    pub async fn verify_checkpoint(
        &self,
        request: SerdeEnvelope<TimestampedCheckpoint>,
    ) -> Result<CheckpointVerificationResponse, ClientError> {
        let url = self.url.join(paths::verify_checkpoint());
        tracing::debug!("verifying checkpoint at `{url}`");

        let response = self
            .client
            .post(url)
            .json(&request)
            .warg_header(self.get_warg_header())
            .send()
            .await?;
        into_result::<_, MonitorError>(response).await
    }

    /// Fetches package log entries from the registry.
    pub async fn fetch_logs(
        &self,
        request: FetchLogsRequest<'_>,
        auth_token: &Option<String>,
    ) -> Result<FetchLogsResponse, ClientError> {
        let url = self.url.join(paths::fetch_logs());
        tracing::debug!("fetching logs at `{url}`");
        let response = self
            .client
            .post(&url)
            .json(&request)
            .warg_header(self.get_warg_header())
            .auth(auth_token)
            .send()
            .await?;

        let header = response.headers().get(REGISTRY_HINT_HEADER_NAME).cloned();
        into_result::<_, FetchError>(response)
            .await
            .map_err(|err| match err {
                ClientError::Fetch(FetchError::LogNotFound(log_id)) if header.is_some() => {
                    ClientError::LogNotFoundWithHint(log_id, header.unwrap())
                }
                _ => err,
            })
    }

    /// Fetches package names from the registry.
    pub async fn fetch_package_names(
        &self,
        auth_token: &Option<String>,
        request: FetchPackageNamesRequest<'_>,
    ) -> Result<FetchPackageNamesResponse, ClientError> {
        let url = self.url.join(paths::fetch_package_names());
        tracing::debug!("fetching package names at `{url}`");

        let response = self
            .client
            .post(url)
            .warg_header(self.get_warg_header())
            .auth(auth_token)
            .json(&request)
            .send()
            .await?;
        into_result::<_, FetchError>(response).await
    }

    /// Gets ledger sources from the registry.
    pub async fn ledger_sources(&self) -> Result<LedgerSourcesResponse, ClientError> {
        let url = self.url.join(paths::ledger_sources());
        tracing::debug!("getting ledger sources at `{url}`");

        into_result::<_, LedgerError>(
            self.client
                .get(url)
                .warg_header(self.get_warg_header())
                .send()
                .await?,
        )
        .await
    }

    /// Publish a new record to a package log.
    pub async fn publish_package_record(
        &self,
        log_id: &LogId,
        request: PublishRecordRequest<'_>,
    ) -> Result<PackageRecord, ClientError> {
        let url = self.url.join(&paths::publish_package_record(log_id));
        tracing::debug!(
            "appending record to package `{name}` at `{url}`",
            name = request.package_name
        );

        let response = self
            .client
            .post(url)
            .json(&request)
            .warg_header(self.get_warg_header())
            .send()
            .await?;
        into_result::<_, PackageError>(response).await
    }

    /// Gets a package record from the registry.
    pub async fn get_package_record(
        &self,
        log_id: &LogId,
        record_id: &RecordId,
    ) -> Result<PackageRecord, ClientError> {
        let url = self.url.join(&paths::package_record(log_id, record_id));
        tracing::debug!("getting record `{record_id}` for package `{log_id}` at `{url}`");

        into_result::<_, PackageError>(
            self.client
                .get(url)
                .warg_header(self.get_warg_header())
                .send()
                .await?,
        )
        .await
    }

    /// Gets a content sources from the registry.
    pub async fn content_sources(
        &self,
        digest: &AnyHash,
    ) -> Result<ContentSourcesResponse, ClientError> {
        let url = self.url.join(&paths::content_sources(digest));
        tracing::debug!("getting content sources for digest `{digest}` at `{url}`");

        into_result::<_, ContentError>(
            self.client
                .get(url)
                .warg_header(self.get_warg_header())
                .send()
                .await?,
        )
        .await
    }

    /// Downloads the content associated with a given record.
    pub async fn download_content(
        &self,
        auth_token: &Option<String>,
        digest: &AnyHash,
    ) -> Result<impl Stream<Item = Result<Bytes>>, ClientError> {
        tracing::debug!("requesting content download for digest `{digest}`");

        let ContentSourcesResponse { content_sources } = self.content_sources(digest).await?;

        let sources = content_sources
            .get(digest)
            .ok_or(ClientError::AllSourcesFailed(digest.clone()))?;

        for source in sources {
            let ContentSource::HttpGet { url, .. } = source;

            tracing::debug!("downloading content `{digest}` from `{url}`");

            let response = self
                .client
                .get(url)
                .warg_header(self.get_warg_header())
                .auth(auth_token)
                .send()
                .await?;
            if !response.status().is_success() {
                tracing::debug!(
                    "failed to download content `{digest}` from `{url}`: {status}",
                    status = response.status()
                );
                continue;
            }

            return Ok(response.bytes_stream().map_err(|e| anyhow!(e)));
        }

        Err(ClientError::AllSourcesFailed(digest.clone()))
    }

    /// Map namespace
    pub fn map_warg_header(&mut self, registry: Option<HeaderValue>) {
        self.warg_header = registry;
    }

    /// Get namespace registry
    pub fn get_warg_header(&self) -> &Option<HeaderValue> {
        &self.warg_header
    }

    /// Proves the inclusion of the given package log heads in the registry.
    pub async fn prove_inclusion(
        &self,
        auth_token: &Option<String>,
        request: InclusionRequest,
        checkpoint: &Checkpoint,
        leafs: &[LogLeaf],
    ) -> Result<(), ClientError> {
        let url = self.url.join(paths::prove_inclusion());
        tracing::debug!("proving checkpoint inclusion at `{url}`");

        let response = into_result::<InclusionResponse, ProofError>(
            self.client
                .post(url)
                .json(&request)
<<<<<<< HEAD
                .warg_header(&self.get_warg_header())
                .auth(auth_token)
=======
                .warg_header(self.get_warg_header())
>>>>>>> b2bea993
                .send()
                .await?,
        )
        .await?;

        Self::validate_inclusion_response(response, checkpoint, leafs)
    }

    /// Proves consistency between two log roots.
    pub async fn prove_log_consistency(
        &self,
        auth_token: &Option<String>,
        request: ConsistencyRequest,
        from_log_root: Cow<'_, AnyHash>,
        to_log_root: Cow<'_, AnyHash>,
    ) -> Result<(), ClientError> {
        let url = self.url.join(paths::prove_consistency());
        let response = into_result::<ConsistencyResponse, ProofError>(
            self.client
                .post(url)
                .json(&request)
                .warg_header(self.get_warg_header())
                .auth(auth_token)
                .send()
                .await?,
        )
        .await?;

        let proof = ProofBundle::<Sha256, LogLeaf>::decode(&response.proof).unwrap();
        let (log_data, consistencies, inclusions) = proof.unbundle();
        if !inclusions.is_empty() {
            return Err(ClientError::Proof(ProofError::BundleFailure(
                "expected no inclusion proofs".into(),
            )));
        }

        if consistencies.len() != 1 {
            return Err(ClientError::Proof(ProofError::BundleFailure(
                "expected exactly one consistency proof".into(),
            )));
        }

        let (from, to) = consistencies
            .first()
            .unwrap()
            .evaluate(&log_data)
            .map(|(from, to)| (AnyHash::from(from), AnyHash::from(to)))?;

        if from_log_root.as_ref() != &from {
            return Err(ClientError::IncorrectConsistencyProof {
                root: from_log_root.into_owned(),
                found: from,
            });
        }

        if to_log_root.as_ref() != &to {
            return Err(ClientError::IncorrectConsistencyProof {
                root: to_log_root.into_owned(),
                found: to,
            });
        }

        Ok(())
    }

    /// Uploads package content to the registry.
    pub async fn upload_content(
        &self,
        method: &str,
        url: &str,
        headers: &HashMap<String, String>,
        content: impl Into<Body>,
    ) -> Result<(), ClientError> {
        // Upload URLs may be relative to the registry URL.
        let url = self.url.join(url);

        let method = match method {
            "POST" => Method::POST,
            "PUT" => Method::PUT,
            method => return Err(ClientError::InvalidHttpMethod(method.to_string())),
        };

        let headers = headers
            .iter()
            .map(|(k, v)| {
                let name = match k.as_str() {
                    "authorization" => reqwest::header::AUTHORIZATION,
                    "content-type" => reqwest::header::CONTENT_TYPE,
                    _ => return Err(ClientError::InvalidHttpHeader(k.to_string(), v.to_string())),
                };
                let value = HeaderValue::try_from(k)
                    .map_err(|_| ClientError::InvalidHttpHeader(k.to_string(), v.to_string()))?;
                Ok((name, value))
            })
            .collect::<Result<HeaderMap, ClientError>>()?;

        tracing::debug!("uploading content to `{url}`");

        let response = self
            .client
            .request(method, url)
            .headers(headers)
            .body(content)
            .send()
            .await?;
        if !response.status().is_success() {
            return Err(ClientError::Package(
                deserialize::<PackageError>(response).await?,
            ));
        }

        Ok(())
    }

    fn validate_inclusion_response(
        response: InclusionResponse,
        checkpoint: &Checkpoint,
        leafs: &[LogLeaf],
    ) -> Result<(), ClientError> {
        let log_proof_bundle: LogProofBundle<Sha256, LogLeaf> =
            LogProofBundle::decode(response.log.as_slice())?;
        let (log_data, _, log_inclusions) = log_proof_bundle.unbundle();
        for (leaf, proof) in leafs.iter().zip(log_inclusions.iter()) {
            let found = proof.evaluate_value(&log_data, leaf)?;
            let root = checkpoint.log_root.clone().try_into()?;
            if found != root {
                return Err(ClientError::Proof(ProofError::IncorrectProof {
                    root: checkpoint.log_root.clone(),
                    found: found.into(),
                }));
            }
        }

        let map_proof_bundle: MapProofBundle<Sha256, LogId, MapLeaf> =
            MapProofBundle::decode(response.map.as_slice())?;
        let map_inclusions = map_proof_bundle.unbundle();
        for (leaf, proof) in leafs.iter().zip(map_inclusions.iter()) {
            let found = proof.evaluate(
                &leaf.log_id,
                &MapLeaf {
                    record_id: leaf.record_id.clone(),
                },
            );
            let root = checkpoint.map_root.clone().try_into()?;
            if found != root {
                return Err(ClientError::Proof(ProofError::IncorrectProof {
                    root: checkpoint.map_root.clone(),
                    found: found.into(),
                }));
            }
        }

        Ok(())
    }
}<|MERGE_RESOLUTION|>--- conflicted
+++ resolved
@@ -456,12 +456,8 @@
             self.client
                 .post(url)
                 .json(&request)
-<<<<<<< HEAD
-                .warg_header(&self.get_warg_header())
+                .warg_header(self.get_warg_header())
                 .auth(auth_token)
-=======
-                .warg_header(self.get_warg_header())
->>>>>>> b2bea993
                 .send()
                 .await?,
         )
