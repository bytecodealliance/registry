//! A module for Warg registry API clients.

use anyhow::{anyhow, Result};
use bytes::Bytes;
use futures_util::{Stream, TryStreamExt};
use reqwest::{
    header::{HeaderMap, HeaderName, HeaderValue},
    Body, IntoUrl, Method, RequestBuilder, Response, StatusCode,
};
use secrecy::{ExposeSecret, Secret};
use serde::de::DeserializeOwned;
use std::{borrow::Cow, collections::HashMap};
use thiserror::Error;
use warg_api::v1::{
    content::{ContentError, ContentSourcesResponse},
    fetch::{
        FetchError, FetchLogsRequest, FetchLogsResponse, FetchPackageNamesRequest,
        FetchPackageNamesResponse,
    },
    ledger::{LedgerError, LedgerSourcesResponse},
    monitor::{CheckpointVerificationResponse, MonitorError},
    package::{ContentSource, PackageError, PackageRecord, PublishRecordRequest},
    paths,
    proof::{
        ConsistencyRequest, ConsistencyResponse, InclusionRequest, InclusionResponse, ProofError,
    },
    REGISTRY_HEADER_NAME, REGISTRY_HINT_HEADER_NAME,
};
use warg_crypto::hash::{AnyHash, HashError, Sha256};
use warg_protocol::{
    registry::{Checkpoint, LogId, LogLeaf, MapLeaf, RecordId, TimestampedCheckpoint},
    SerdeEnvelope,
};
use warg_transparency::{
    log::{ConsistencyProofError, InclusionProofError, LogProofBundle, ProofBundle},
    map::MapProofBundle,
};

<<<<<<< HEAD
use crate::registry_url::RegistryUrl;
=======
use crate::{registry_url::RegistryUrl, storage::RegistryDomain};
>>>>>>> 22cfb3e6
/// Represents an error that occurred while communicating with the registry.
#[derive(Debug, Error)]
pub enum ClientError {
    /// An error was returned from the fetch API.
    #[error(transparent)]
    Fetch(#[from] FetchError),
    /// An error was returned from the package API.
    #[error(transparent)]
    Package(#[from] PackageError),
    /// An error was returned from the content API.
    #[error(transparent)]
    Content(#[from] ContentError),
    /// An error was returned from the proof API.
    #[error(transparent)]
    Proof(#[from] ProofError),
    /// An error was returned from the monitor API.
    #[error(transparent)]
    Monitor(#[from] MonitorError),
    /// An error was returned from the ledger API.
    #[error(transparent)]
    Ledger(#[from] LedgerError),
    /// An error occurred while communicating with the registry.
    #[error("failed to send request to registry server: {0}")]
    Communication(#[from] reqwest::Error),
    /// An unexpected response was received from the server.
    #[error("{message} (status code: {status})")]
    UnexpectedResponse {
        /// The response from the server.
        status: StatusCode,
        /// The error message.
        message: String,
    },
    /// The provided root for a consistency proof was incorrect.
    #[error(
        "the client failed to prove consistency: found root `{found}` but was given root `{root}`"
    )]
    IncorrectConsistencyProof {
        /// The provided root.
        root: AnyHash,
        /// The found root.
        found: AnyHash,
    },
    /// A hash returned from the server was incorrect.
    #[error("the server returned an invalid hash: {0}")]
    Hash(#[from] HashError),
    /// The client failed a consistency proof.
    #[error("the client failed a consistency proof: {0}")]
    ConsistencyProof(#[from] ConsistencyProofError),
    /// The client failed an inclusion proof.
    #[error("the client failed an inclusion proof: {0}")]
    InclusionProof(#[from] InclusionProofError),
    /// The record was not published.
    #[error("record `{0}` has not been published")]
    RecordNotPublished(RecordId),
    /// Could not find a source for the given content digest.
    #[error("no download location could be found for content digest `{0}`")]
    NoSourceForContent(AnyHash),
    /// All sources for the given content digest returned an error response.
    #[error("all sources for content digest `{0}` returned an error response")]
    AllSourcesFailed(AnyHash),
    /// Invalid upload HTTP method.
    #[error("server returned an invalid HTTP method `{0}`")]
    InvalidHttpMethod(String),
    /// Invalid upload HTTP method.
    #[error("server returned an invalid HTTP header `{0}: {1}`")]
    InvalidHttpHeader(String, String),
    /// The provided log was not found with hint header.
    #[error("log `{0}` was not found in this registry, but the registry provided the hint header: `{1:?}`")]
    LogNotFoundWithHint(LogId, HeaderValue),
    /// An other error occurred during the requested operation.
    #[error(transparent)]
    Other(#[from] anyhow::Error),
}

async fn deserialize<T: DeserializeOwned>(response: Response) -> Result<T, ClientError> {
    let status = response.status();
    match response.headers().get("content-type") {
        Some(content_type) if content_type == "application/json" => {
            let bytes = response
                .bytes()
                .await
                .map_err(|e| ClientError::UnexpectedResponse {
                    status,
                    message: format!("failed to read response: {e}"),
                })?;
            serde_json::from_slice(&bytes).map_err(|e| {
                tracing::debug!(
                    "Unexpected response body: {}",
                    String::from_utf8_lossy(&bytes)
                );
                ClientError::UnexpectedResponse {
                    status,
                    message: format!("failed to deserialize JSON response: {e}"),
                }
            })
        }
        Some(ty) => Err(ClientError::UnexpectedResponse {
            status,
            message: format!(
                "the server returned an unsupported content type of `{ty}`",
                ty = ty.to_str().unwrap_or("")
            ),
        }),
        None => Err(ClientError::UnexpectedResponse {
            status,
            message: "the server response did not include a content type header".into(),
        }),
    }
}

async fn into_result<T: DeserializeOwned, E: DeserializeOwned + Into<ClientError>>(
    response: Response,
) -> Result<T, ClientError> {
    if response.status().is_success() {
        deserialize::<T>(response).await
    } else {
        Err(deserialize::<E>(response).await?.into())
    }
}

trait WithWargHeader {
<<<<<<< HEAD
    fn warg_header(self, registry_header: &Option<HeaderValue>) -> RequestBuilder;
}

impl WithWargHeader for RequestBuilder {
    fn warg_header(self, registry_header: &Option<HeaderValue>) -> reqwest::RequestBuilder {
        if let Some(reg) = registry_header {
            self.header(REGISTRY_HEADER_NAME, reg)
        } else {
            self
        }
    }
}

trait WithAuth {
    fn auth(self, auth_token: &Option<Secret<String>>) -> RequestBuilder;
}

impl WithAuth for RequestBuilder {
    fn auth(self, auth_token: &Option<Secret<String>>) -> reqwest::RequestBuilder {
        if let Some(tok) = auth_token {
            self.bearer_auth(tok.expose_secret())
        } else {
            self
=======
    type Client;
    fn warg_header(self, registry_header: &Option<RegistryDomain>) -> Result<RequestBuilder>;
}

impl WithWargHeader for RequestBuilder {
    type Client = Client;
    fn warg_header(self, registry_header: &Option<RegistryDomain>) -> Result<RequestBuilder> {
        if let Some(reg) = registry_header {
            Ok(self.header(REGISTRY_HEADER_NAME, HeaderValue::try_from(reg.clone())?))
        } else {
            Ok(self)
>>>>>>> 22cfb3e6
        }
    }
}

/// Represents a Warg API client for communicating with
/// a Warg registry server.
pub struct Client {
    url: RegistryUrl,
    client: reqwest::Client,
<<<<<<< HEAD
    warg_header: Option<HeaderValue>,
    auth_token: Option<Secret<String>>,
=======
    warg_registry_header: Option<RegistryDomain>,
>>>>>>> 22cfb3e6
}

impl Client {
    /// Creates a new API client with the given URL.
    pub fn new(url: impl IntoUrl, auth_token: Option<Secret<String>>) -> Result<Self> {
        let url = RegistryUrl::new(url)?;
        Ok(Self {
            url,
            client: reqwest::Client::new(),
<<<<<<< HEAD
            warg_header: None,
            auth_token,
=======
            warg_registry_header: None,
>>>>>>> 22cfb3e6
        })
    }

    /// Gets auth token
    pub fn auth_token(&self) -> &Option<Secret<String>> {
        &self.auth_token
    }

    /// Gets the URL of the API client.
    pub fn url(&self) -> &RegistryUrl {
        &self.url
    }

    /// Gets the latest checkpoint from the registry.
    pub async fn latest_checkpoint(
        &self,
    ) -> Result<SerdeEnvelope<TimestampedCheckpoint>, ClientError> {
        let url = self.url.join(paths::fetch_checkpoint());
        tracing::debug!("getting latest checkpoint at `{url}`");
        into_result::<_, FetchError>(
            self.client
                .get(url)
<<<<<<< HEAD
                .warg_header(self.get_warg_header())
                .auth(self.auth_token())
=======
                .warg_header(self.get_warg_registry())?
>>>>>>> 22cfb3e6
                .send()
                .await?,
        )
        .await
    }

    /// Gets the latest checkpoints from registries.
    pub async fn latest_checkpoints(
        &self,
        registries: impl Iterator<Item = &String>,
    ) -> Result<HashMap<String, SerdeEnvelope<TimestampedCheckpoint>>> {
        let mut timestamps = HashMap::new();
        for reg in registries.into_iter() {
            let url = self.url.join(paths::fetch_checkpoint());
            let registry_header = HeaderName::try_from(REGISTRY_HEADER_NAME).unwrap();
            let header_val = HeaderValue::try_from(reg).unwrap();
            let res: SerdeEnvelope<TimestampedCheckpoint> = into_result::<_, FetchError>(
                self.client
                    .get(url)
                    .header(registry_header, header_val)
                    .send()
                    .await?,
            )
            .await?;
            timestamps.insert(reg.clone(), res);
        }
        Ok(timestamps)
    }

    /// Verify checkpoint of the registry.
    pub async fn verify_checkpoint(
        &self,
        request: SerdeEnvelope<TimestampedCheckpoint>,
    ) -> Result<CheckpointVerificationResponse, ClientError> {
        let url = self.url.join(paths::verify_checkpoint());
        tracing::debug!("verifying checkpoint at `{url}`");

        let response = self
            .client
            .post(url)
            .json(&request)
<<<<<<< HEAD
            .warg_header(self.get_warg_header())
            .auth(self.auth_token())
=======
            .warg_header(self.get_warg_registry())?
>>>>>>> 22cfb3e6
            .send()
            .await?;
        into_result::<_, MonitorError>(response).await
    }

    /// Fetches package log entries from the registry.
    pub async fn fetch_logs(
        &self,
        request: FetchLogsRequest<'_>,
    ) -> Result<FetchLogsResponse, ClientError> {
        let url = self.url.join(paths::fetch_logs());
        tracing::debug!("fetching logs at `{url}`");
        let response = self
            .client
            .post(&url)
            .json(&request)
<<<<<<< HEAD
            .warg_header(self.get_warg_header())
            .auth(self.auth_token())
=======
            .warg_header(self.get_warg_registry())?
>>>>>>> 22cfb3e6
            .send()
            .await?;

        let header = response.headers().get(REGISTRY_HINT_HEADER_NAME).cloned();
        into_result::<_, FetchError>(response)
            .await
            .map_err(|err| match err {
                ClientError::Fetch(FetchError::LogNotFound(log_id)) if header.is_some() => {
                    ClientError::LogNotFoundWithHint(log_id, header.unwrap())
                }
                _ => err,
            })
    }

    /// Fetches package names from the registry.
    pub async fn fetch_package_names(
        &self,
        request: FetchPackageNamesRequest<'_>,
    ) -> Result<FetchPackageNamesResponse, ClientError> {
        let url = self.url.join(paths::fetch_package_names());
        tracing::debug!("fetching package names at `{url}`");

        let response = self
            .client
            .post(url)
<<<<<<< HEAD
            .warg_header(self.get_warg_header())
            .auth(self.auth_token())
=======
            .warg_header(self.get_warg_registry())?
>>>>>>> 22cfb3e6
            .json(&request)
            .send()
            .await?;
        into_result::<_, FetchError>(response).await
    }

    /// Gets ledger sources from the registry.
    pub async fn ledger_sources(&self) -> Result<LedgerSourcesResponse, ClientError> {
        let url = self.url.join(paths::ledger_sources());
        tracing::debug!("getting ledger sources at `{url}`");

        into_result::<_, LedgerError>(
            self.client
                .get(url)
<<<<<<< HEAD
                .warg_header(self.get_warg_header())
                .auth(self.auth_token())
=======
                .warg_header(self.get_warg_registry())?
>>>>>>> 22cfb3e6
                .send()
                .await?,
        )
        .await
    }

    /// Publish a new record to a package log.
    pub async fn publish_package_record(
        &self,
        log_id: &LogId,
        request: PublishRecordRequest<'_>,
    ) -> Result<PackageRecord, ClientError> {
        let url = self.url.join(&paths::publish_package_record(log_id));
        tracing::debug!(
            "appending record to package `{name}` at `{url}`",
            name = request.package_name
        );

        let response = self
            .client
            .post(url)
            .json(&request)
<<<<<<< HEAD
            .warg_header(self.get_warg_header())
            .auth(self.auth_token())
=======
            .warg_header(self.get_warg_registry())?
>>>>>>> 22cfb3e6
            .send()
            .await?;
        into_result::<_, PackageError>(response).await
    }

    /// Gets a package record from the registry.
    pub async fn get_package_record(
        &self,
        log_id: &LogId,
        record_id: &RecordId,
    ) -> Result<PackageRecord, ClientError> {
        let url = self.url.join(&paths::package_record(log_id, record_id));
        tracing::debug!("getting record `{record_id}` for package `{log_id}` at `{url}`");

        into_result::<_, PackageError>(
            self.client
                .get(url)
<<<<<<< HEAD
                .warg_header(self.get_warg_header())
                .auth(self.auth_token())
=======
                .warg_header(self.get_warg_registry())?
>>>>>>> 22cfb3e6
                .send()
                .await?,
        )
        .await
    }

    /// Gets a content sources from the registry.
    pub async fn content_sources(
        &self,
        digest: &AnyHash,
    ) -> Result<ContentSourcesResponse, ClientError> {
        let url = self.url.join(&paths::content_sources(digest));
        tracing::debug!("getting content sources for digest `{digest}` at `{url}`");

        into_result::<_, ContentError>(
            self.client
                .get(url)
<<<<<<< HEAD
                .warg_header(self.get_warg_header())
                .auth(self.auth_token())
=======
                .warg_header(self.get_warg_registry())?
>>>>>>> 22cfb3e6
                .send()
                .await?,
        )
        .await
    }

    /// Downloads the content associated with a given record.
    pub async fn download_content(
        &self,
        digest: &AnyHash,
    ) -> Result<impl Stream<Item = Result<Bytes>>, ClientError> {
        tracing::debug!("requesting content download for digest `{digest}`");

        let ContentSourcesResponse { content_sources } = self.content_sources(digest).await?;

        let sources = content_sources
            .get(digest)
            .ok_or(ClientError::AllSourcesFailed(digest.clone()))?;

        for source in sources {
            let ContentSource::HttpGet { url, .. } = source;

            tracing::debug!("downloading content `{digest}` from `{url}`");

            let response = self
                .client
                .get(url)
<<<<<<< HEAD
                .warg_header(self.get_warg_header())
                .auth(self.auth_token())
=======
                .warg_header(self.get_warg_registry())?
>>>>>>> 22cfb3e6
                .send()
                .await?;
            if !response.status().is_success() {
                tracing::debug!(
                    "failed to download content `{digest}` from `{url}`: {status}",
                    status = response.status()
                );
                continue;
            }

            return Ok(response.bytes_stream().map_err(|e| anyhow!(e)));
        }

        Err(ClientError::AllSourcesFailed(digest.clone()))
    }

<<<<<<< HEAD
    /// Map namespace
    pub fn map_warg_header(&mut self, registry: Option<HeaderValue>) {
        self.warg_header = registry;
    }

    /// Get namespace registry
    pub fn get_warg_header(&self) -> &Option<HeaderValue> {
        &self.warg_header
=======
    /// Set warg-registry header value
    pub fn set_warg_registry(&mut self, registry: Option<RegistryDomain>) {
        self.warg_registry_header = registry;
    }

    /// Get warg-registry header value
    pub fn get_warg_registry(&self) -> &Option<RegistryDomain> {
        &self.warg_registry_header
>>>>>>> 22cfb3e6
    }

    /// Proves the inclusion of the given package log heads in the registry.
    pub async fn prove_inclusion(
        &self,
        request: InclusionRequest,
        checkpoint: &Checkpoint,
        leafs: &[LogLeaf],
    ) -> Result<(), ClientError> {
        let url = self.url.join(paths::prove_inclusion());
        tracing::debug!("proving checkpoint inclusion at `{url}`");

        let response = into_result::<InclusionResponse, ProofError>(
            self.client
                .post(url)
                .json(&request)
<<<<<<< HEAD
                .warg_header(self.get_warg_header())
                .auth(self.auth_token())
=======
                .warg_header(self.get_warg_registry())?
>>>>>>> 22cfb3e6
                .send()
                .await?,
        )
        .await?;

        Self::validate_inclusion_response(response, checkpoint, leafs)
    }

    /// Proves consistency between two log roots.
    pub async fn prove_log_consistency(
        &self,
        request: ConsistencyRequest,
        from_log_root: Cow<'_, AnyHash>,
        to_log_root: Cow<'_, AnyHash>,
    ) -> Result<(), ClientError> {
        let url = self.url.join(paths::prove_consistency());
        let response = into_result::<ConsistencyResponse, ProofError>(
            self.client
                .post(url)
                .json(&request)
<<<<<<< HEAD
                .warg_header(self.get_warg_header())
                .auth(self.auth_token())
=======
                .warg_header(self.get_warg_registry())?
>>>>>>> 22cfb3e6
                .send()
                .await?,
        )
        .await?;

        let proof = ProofBundle::<Sha256, LogLeaf>::decode(&response.proof).unwrap();
        let (log_data, consistencies, inclusions) = proof.unbundle();
        if !inclusions.is_empty() {
            return Err(ClientError::Proof(ProofError::BundleFailure(
                "expected no inclusion proofs".into(),
            )));
        }

        if consistencies.len() != 1 {
            return Err(ClientError::Proof(ProofError::BundleFailure(
                "expected exactly one consistency proof".into(),
            )));
        }

        let (from, to) = consistencies
            .first()
            .unwrap()
            .evaluate(&log_data)
            .map(|(from, to)| (AnyHash::from(from), AnyHash::from(to)))?;

        if from_log_root.as_ref() != &from {
            return Err(ClientError::IncorrectConsistencyProof {
                root: from_log_root.into_owned(),
                found: from,
            });
        }

        if to_log_root.as_ref() != &to {
            return Err(ClientError::IncorrectConsistencyProof {
                root: to_log_root.into_owned(),
                found: to,
            });
        }

        Ok(())
    }

    /// Uploads package content to the registry.
    pub async fn upload_content(
        &self,
        method: &str,
        url: &str,
        headers: &HashMap<String, String>,
        content: impl Into<Body>,
    ) -> Result<(), ClientError> {
        // Upload URLs may be relative to the registry URL.
        let url = self.url.join(url);

        let method = match method {
            "POST" => Method::POST,
            "PUT" => Method::PUT,
            method => return Err(ClientError::InvalidHttpMethod(method.to_string())),
        };

        let headers = headers
            .iter()
            .map(|(k, v)| {
                let name = match k.as_str() {
                    "authorization" => reqwest::header::AUTHORIZATION,
                    "content-type" => reqwest::header::CONTENT_TYPE,
                    _ => return Err(ClientError::InvalidHttpHeader(k.to_string(), v.to_string())),
                };
                let value = HeaderValue::try_from(k)
                    .map_err(|_| ClientError::InvalidHttpHeader(k.to_string(), v.to_string()))?;
                Ok((name, value))
            })
            .collect::<Result<HeaderMap, ClientError>>()?;

        tracing::debug!("uploading content to `{url}`");

        let response = self
            .client
            .request(method, url)
            .headers(headers)
            .body(content)
            .send()
            .await?;
        if !response.status().is_success() {
            return Err(ClientError::Package(
                deserialize::<PackageError>(response).await?,
            ));
        }

        Ok(())
    }

    fn validate_inclusion_response(
        response: InclusionResponse,
        checkpoint: &Checkpoint,
        leafs: &[LogLeaf],
    ) -> Result<(), ClientError> {
        let log_proof_bundle: LogProofBundle<Sha256, LogLeaf> =
            LogProofBundle::decode(response.log.as_slice())?;
        let (log_data, _, log_inclusions) = log_proof_bundle.unbundle();
        for (leaf, proof) in leafs.iter().zip(log_inclusions.iter()) {
            let found = proof.evaluate_value(&log_data, leaf)?;
            let root = checkpoint.log_root.clone().try_into()?;
            if found != root {
                return Err(ClientError::Proof(ProofError::IncorrectProof {
                    root: checkpoint.log_root.clone(),
                    found: found.into(),
                }));
            }
        }

        let map_proof_bundle: MapProofBundle<Sha256, LogId, MapLeaf> =
            MapProofBundle::decode(response.map.as_slice())?;
        let map_inclusions = map_proof_bundle.unbundle();
        for (leaf, proof) in leafs.iter().zip(map_inclusions.iter()) {
            let found = proof.evaluate(
                &leaf.log_id,
                &MapLeaf {
                    record_id: leaf.record_id.clone(),
                },
            );
            let root = checkpoint.map_root.clone().try_into()?;
            if found != root {
                return Err(ClientError::Proof(ProofError::IncorrectProof {
                    root: checkpoint.map_root.clone(),
                    found: found.into(),
                }));
            }
        }

        Ok(())
    }
}<|MERGE_RESOLUTION|>--- conflicted
+++ resolved
@@ -36,11 +36,7 @@
     map::MapProofBundle,
 };
 
-<<<<<<< HEAD
-use crate::registry_url::RegistryUrl;
-=======
 use crate::{registry_url::RegistryUrl, storage::RegistryDomain};
->>>>>>> 22cfb3e6
 /// Represents an error that occurred while communicating with the registry.
 #[derive(Debug, Error)]
 pub enum ClientError {
@@ -162,16 +158,15 @@
 }
 
 trait WithWargHeader {
-<<<<<<< HEAD
-    fn warg_header(self, registry_header: &Option<HeaderValue>) -> RequestBuilder;
+    fn warg_header(self, registry_header: &Option<RegistryDomain>) -> Result<RequestBuilder>;
 }
 
 impl WithWargHeader for RequestBuilder {
-    fn warg_header(self, registry_header: &Option<HeaderValue>) -> reqwest::RequestBuilder {
+    fn warg_header(self, registry_header: &Option<RegistryDomain>) -> Result<RequestBuilder> {
         if let Some(reg) = registry_header {
-            self.header(REGISTRY_HEADER_NAME, reg)
+            Ok(self.header(REGISTRY_HEADER_NAME, HeaderValue::try_from(reg.clone())?))
         } else {
-            self
+            Ok(self)
         }
     }
 }
@@ -186,19 +181,6 @@
             self.bearer_auth(tok.expose_secret())
         } else {
             self
-=======
-    type Client;
-    fn warg_header(self, registry_header: &Option<RegistryDomain>) -> Result<RequestBuilder>;
-}
-
-impl WithWargHeader for RequestBuilder {
-    type Client = Client;
-    fn warg_header(self, registry_header: &Option<RegistryDomain>) -> Result<RequestBuilder> {
-        if let Some(reg) = registry_header {
-            Ok(self.header(REGISTRY_HEADER_NAME, HeaderValue::try_from(reg.clone())?))
-        } else {
-            Ok(self)
->>>>>>> 22cfb3e6
         }
     }
 }
@@ -208,12 +190,8 @@
 pub struct Client {
     url: RegistryUrl,
     client: reqwest::Client,
-<<<<<<< HEAD
-    warg_header: Option<HeaderValue>,
+    warg_registry_header: Option<RegistryDomain>,
     auth_token: Option<Secret<String>>,
-=======
-    warg_registry_header: Option<RegistryDomain>,
->>>>>>> 22cfb3e6
 }
 
 impl Client {
@@ -223,12 +201,8 @@
         Ok(Self {
             url,
             client: reqwest::Client::new(),
-<<<<<<< HEAD
-            warg_header: None,
+            warg_registry_header: None,
             auth_token,
-=======
-            warg_registry_header: None,
->>>>>>> 22cfb3e6
         })
     }
 
@@ -251,12 +225,8 @@
         into_result::<_, FetchError>(
             self.client
                 .get(url)
-<<<<<<< HEAD
-                .warg_header(self.get_warg_header())
+                .warg_header(self.get_warg_registry())?
                 .auth(self.auth_token())
-=======
-                .warg_header(self.get_warg_registry())?
->>>>>>> 22cfb3e6
                 .send()
                 .await?,
         )
@@ -298,12 +268,8 @@
             .client
             .post(url)
             .json(&request)
-<<<<<<< HEAD
-            .warg_header(self.get_warg_header())
+            .warg_header(self.get_warg_registry())?
             .auth(self.auth_token())
-=======
-            .warg_header(self.get_warg_registry())?
->>>>>>> 22cfb3e6
             .send()
             .await?;
         into_result::<_, MonitorError>(response).await
@@ -320,12 +286,8 @@
             .client
             .post(&url)
             .json(&request)
-<<<<<<< HEAD
-            .warg_header(self.get_warg_header())
+            .warg_header(self.get_warg_registry())?
             .auth(self.auth_token())
-=======
-            .warg_header(self.get_warg_registry())?
->>>>>>> 22cfb3e6
             .send()
             .await?;
 
@@ -351,12 +313,8 @@
         let response = self
             .client
             .post(url)
-<<<<<<< HEAD
-            .warg_header(self.get_warg_header())
+            .warg_header(self.get_warg_registry())?
             .auth(self.auth_token())
-=======
-            .warg_header(self.get_warg_registry())?
->>>>>>> 22cfb3e6
             .json(&request)
             .send()
             .await?;
@@ -371,12 +329,8 @@
         into_result::<_, LedgerError>(
             self.client
                 .get(url)
-<<<<<<< HEAD
-                .warg_header(self.get_warg_header())
+                .warg_header(self.get_warg_registry())?
                 .auth(self.auth_token())
-=======
-                .warg_header(self.get_warg_registry())?
->>>>>>> 22cfb3e6
                 .send()
                 .await?,
         )
@@ -399,12 +353,8 @@
             .client
             .post(url)
             .json(&request)
-<<<<<<< HEAD
-            .warg_header(self.get_warg_header())
+            .warg_header(self.get_warg_registry())?
             .auth(self.auth_token())
-=======
-            .warg_header(self.get_warg_registry())?
->>>>>>> 22cfb3e6
             .send()
             .await?;
         into_result::<_, PackageError>(response).await
@@ -422,12 +372,8 @@
         into_result::<_, PackageError>(
             self.client
                 .get(url)
-<<<<<<< HEAD
-                .warg_header(self.get_warg_header())
+                .warg_header(self.get_warg_registry())?
                 .auth(self.auth_token())
-=======
-                .warg_header(self.get_warg_registry())?
->>>>>>> 22cfb3e6
                 .send()
                 .await?,
         )
@@ -445,12 +391,8 @@
         into_result::<_, ContentError>(
             self.client
                 .get(url)
-<<<<<<< HEAD
-                .warg_header(self.get_warg_header())
+                .warg_header(self.get_warg_registry())?
                 .auth(self.auth_token())
-=======
-                .warg_header(self.get_warg_registry())?
->>>>>>> 22cfb3e6
                 .send()
                 .await?,
         )
@@ -478,12 +420,8 @@
             let response = self
                 .client
                 .get(url)
-<<<<<<< HEAD
-                .warg_header(self.get_warg_header())
+                .warg_header(self.get_warg_registry())?
                 .auth(self.auth_token())
-=======
-                .warg_header(self.get_warg_registry())?
->>>>>>> 22cfb3e6
                 .send()
                 .await?;
             if !response.status().is_success() {
@@ -500,16 +438,6 @@
         Err(ClientError::AllSourcesFailed(digest.clone()))
     }
 
-<<<<<<< HEAD
-    /// Map namespace
-    pub fn map_warg_header(&mut self, registry: Option<HeaderValue>) {
-        self.warg_header = registry;
-    }
-
-    /// Get namespace registry
-    pub fn get_warg_header(&self) -> &Option<HeaderValue> {
-        &self.warg_header
-=======
     /// Set warg-registry header value
     pub fn set_warg_registry(&mut self, registry: Option<RegistryDomain>) {
         self.warg_registry_header = registry;
@@ -518,7 +446,6 @@
     /// Get warg-registry header value
     pub fn get_warg_registry(&self) -> &Option<RegistryDomain> {
         &self.warg_registry_header
->>>>>>> 22cfb3e6
     }
 
     /// Proves the inclusion of the given package log heads in the registry.
@@ -535,12 +462,8 @@
             self.client
                 .post(url)
                 .json(&request)
-<<<<<<< HEAD
-                .warg_header(self.get_warg_header())
+                .warg_header(self.get_warg_registry())?
                 .auth(self.auth_token())
-=======
-                .warg_header(self.get_warg_registry())?
->>>>>>> 22cfb3e6
                 .send()
                 .await?,
         )
@@ -561,12 +484,8 @@
             self.client
                 .post(url)
                 .json(&request)
-<<<<<<< HEAD
-                .warg_header(self.get_warg_header())
+                .warg_header(self.get_warg_registry())?
                 .auth(self.auth_token())
-=======
-                .warg_header(self.get_warg_registry())?
->>>>>>> 22cfb3e6
                 .send()
                 .await?,
         )
