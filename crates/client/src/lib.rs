--- conflicted
+++ resolved
@@ -10,16 +10,13 @@
     ContentStorage, FileSystemContentStorage, FileSystemRegistryStorage, PublishInfo,
     RegistryStorage,
 };
+use warg_api::v1::package::ContentSource;
 use thiserror::Error;
 use warg_api::v1::{
     fetch::{FetchError, FetchLogsRequest, FetchLogsResponse},
     package::{
-<<<<<<< HEAD
-        ContentSource, PackageError, PackageRecord, PackageRecordState, PublishRecordRequest,
-=======
         MissingContent, PackageError, PackageRecord, PackageRecordState, PublishRecordRequest,
         UploadEndpoint,
->>>>>>> e1106f40
     },
     proof::{ConsistencyRequest, InclusionRequest},
 };
