--- conflicted
+++ resolved
@@ -169,8 +169,6 @@
             .or(Err(ClientError::ClearContentCacheFailed))
     }
 
-<<<<<<< HEAD
-=======
     /// Check operator log for namespace mapping
     pub async fn refresh_namespace(&mut self, namespace: &str) -> ClientResult<()> {
         self.update_checkpoint(&self.api.latest_checkpoint().await?, vec![])
@@ -210,7 +208,6 @@
         self.api.get_warg_registry()
     }
 
->>>>>>> 853bfe60
     /// Locks component
     pub async fn lock_component(&self, info: &PackageInfo) -> ClientResult<Vec<u8>> {
         let mut builder = LockListBuilder::default();
