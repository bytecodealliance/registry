--- conflicted
+++ resolved
@@ -4,13 +4,10 @@
 use crate::storage::PackageInfo;
 use anyhow::{anyhow, Context, Result};
 use reqwest::{Body, IntoUrl};
-<<<<<<< HEAD
 use semver::{Version, VersionReq};
+use std::cmp::Ordering;
 use std::fs;
 use std::str::FromStr;
-=======
-use std::cmp::Ordering;
->>>>>>> 95a8d7cd
 use std::{borrow::Cow, collections::HashMap, path::PathBuf, time::Duration};
 use storage::{
     ContentStorage, FileSystemContentStorage, FileSystemRegistryStorage, PublishInfo,
@@ -30,13 +27,8 @@
 use warg_protocol::package::ReleaseState;
 use warg_protocol::{
     operator, package,
-<<<<<<< HEAD
-    registry::{LogId, LogLeaf, PackageName, RecordId, TimestampedCheckpoint},
+    registry::{LogId, LogLeaf, PackageName, RecordId, RegistryLen, TimestampedCheckpoint},
     PublishedProtoEnvelope, SerdeEnvelope,
-=======
-    registry::{LogId, LogLeaf, PackageName, RecordId, RegistryLen, TimestampedCheckpoint},
-    PublishedProtoEnvelope, SerdeEnvelope, Version, VersionReq,
->>>>>>> 95a8d7cd
 };
 use wasm_compose::graph::{CompositionGraph, EncodeOptions, ExportIndex, InstanceId};
 
