//! A client library for Warg component registries.

#![deny(missing_docs)]
use crate::storage::PackageInfo;
use anyhow::{anyhow, Context, Result};
use reqwest::{Body, IntoUrl};
use semver::{Version, VersionReq};
use std::cmp::Ordering;
use std::fs;
use std::str::FromStr;
use std::{borrow::Cow, collections::HashMap, path::PathBuf, time::Duration};
use storage::{
    ContentStorage, FileSystemContentStorage, FileSystemNamespaceMapStorage,
    FileSystemRegistryStorage, NamespaceMapStorage, PublishInfo, RegistryStorage,
};
use thiserror::Error;
use warg_api::v1::{
    fetch::{FetchError, FetchLogsRequest, FetchLogsResponse},
    package::{
        MissingContent, PackageError, PackageRecord, PackageRecordState, PublishRecordRequest,
        UploadEndpoint,
    },
    proof::{ConsistencyRequest, InclusionRequest},
};
use warg_crypto::hash::Sha256;
use warg_crypto::{hash::AnyHash, signing, Encode, Signable};
use warg_protocol::package::ReleaseState;
use warg_protocol::{
    operator, package,
    registry::{LogId, LogLeaf, PackageName, RecordId, RegistryLen, TimestampedCheckpoint},
    PublishedProtoEnvelope, SerdeEnvelope,
};
use wasm_compose::graph::{CompositionGraph, EncodeOptions, ExportIndex, InstanceId};

pub mod api;
mod config;
/// Tools for locking and bundling components
pub mod depsolve;
use depsolve::{Bundler, LockListBuilder};
/// Tools for semver
pub mod version_util;
use version_util::{kindless_name, locked_package, versioned_package, Import, ImportKind};
pub mod lock;
mod registry_url;
pub mod storage;
pub use self::config::*;
pub use self::registry_url::RegistryUrl;

/// A client for a Warg registry.
pub struct Client<R, C, N>
where
    R: RegistryStorage,
    C: ContentStorage,
    N: NamespaceMapStorage,
{
    registry: R,
    content: C,
    namespace_map: N,
    api: api::Client,
}

impl<R: RegistryStorage, C: ContentStorage, N: NamespaceMapStorage> Client<R, C, N> {
    /// Creates a new client for the given URL, registry storage, and
    /// content storage.
    pub fn new(url: impl IntoUrl, registry: R, content: C, namespace_map: N) -> ClientResult<Self> {
        Ok(Self {
            registry,
            content,
            namespace_map,
            api: api::Client::new(url)?,
        })
    }

    /// Gets the URL of the client.
    pub fn home_url(&self) -> &RegistryUrl {
        self.api.home_url()
    }

    /// Gets the registry storage used by the client.
    pub fn registry(&self) -> &R {
        &self.registry
    }

    /// Gets the content storage used by the client.
    pub fn content(&self) -> &C {
        &self.content
    }

    /// Gets the namespace map
    pub fn namespace_map(&self) -> &N {
        &self.namespace_map
    }

    /// Reset client storage for the registry.
    pub async fn reset_registry(&self, all_registries: bool) -> ClientResult<()> {
        tracing::info!("resetting registry local state");
        self.registry
            .reset(all_registries)
            .await
            .or(Err(ClientError::ResettingRegistryLocalStateFailed))
    }

    /// Clear client content cache.
    pub async fn clear_content_cache(&self) -> ClientResult<()> {
        tracing::info!("removing content cache");
        self.content
            .clear()
            .await
            .or(Err(ClientError::ClearContentCacheFailed))
    }

<<<<<<< HEAD
    /// Check operator log for namespace mapping
    pub async fn fetch_namespace(&mut self, namespace: &str) -> ClientResult<()> {
        self.update_checkpoint(&self.api.latest_checkpoint().await?, vec![])
            .await?;
        let operator = self.registry().load_operator(&None).await.unwrap();
        if let Some(op) = operator {
            for (name, namespace_def) in op.state.namespaces().clone() {
                if name == namespace {
                    match namespace_def.state().clone() {
                        warg_protocol::operator::NamespaceState::Defined => {}
                        warg_protocol::operator::NamespaceState::Imported { registry } => {
                            self.api.map_namespace(Some(registry));
                            break;
                        }
                    }
                }
            }
        }
        if self.api.namespace_registry().is_none() {
            let map = self.namespace_map().load_namespace_map().await?;
            if let Some(map) = map {
                let namespace = map.get(namespace);
                self.api.map_namespace(namespace.cloned());
            }
        }
        Ok(())
    }

    /// Get namespace registry
    pub fn namespace_registry(&self) -> &Option<String> {
        self.api.namespace_registry()
=======
    /// Locks component
    pub async fn lock_component(&self, info: &PackageInfo) -> ClientResult<Vec<u8>> {
        let mut builder = LockListBuilder::default();
        builder.build_list(self, info).await?;
        let top = Import {
            name: format!("{}:{}", info.name.namespace(), info.name.name()),
            req: VersionReq::STAR,
            kind: ImportKind::Unlocked,
        };
        builder.lock_list.insert(top);
        let mut composer = CompositionGraph::new();
        let mut handled = HashMap::<String, InstanceId>::new();
        for package in builder.lock_list {
            let name = package.name.clone();
            let version = package.req;
            let id = PackageName::new(name)?;
            let info = self.registry().load_package(&id).await?;
            if let Some(inf) = info {
                let release = if version != VersionReq::STAR {
                    inf.state
                        .releases()
                        .filter(|r| version.matches(&r.version))
                        .last()
                } else {
                    inf.state.releases().last()
                };

                if let Some(r) = release {
                    let state = &r.state;
                    if let ReleaseState::Released { content } = state {
                        let locked_package = locked_package(&package.name, r, content);
                        let path = self.content().content_location(content);
                        if let Some(p) = path {
                            let bytes = fs::read(&p).map_err(|_| ClientError::ContentNotFound {
                                digest: content.clone(),
                            })?;

                            let read_digest =
                                AnyHash::from_str(&format!("sha256:{}", sha256::digest(bytes)))
                                    .unwrap();
                            if content != &read_digest {
                                return Err(ClientError::IncorrectContent {
                                    digest: read_digest,
                                    expected: content.clone(),
                                });
                            }
                            let component =
                                wasm_compose::graph::Component::from_file(&locked_package, p)?;
                            let component_id = if let Some((id, _)) =
                                composer.get_component_by_name(&locked_package)
                            {
                                id
                            } else {
                                composer.add_component(component)?
                            };
                            let instance_id = composer.instantiate(component_id)?;
                            let added = composer.get_component(component_id);
                            handled.insert(versioned_package(&package.name, version), instance_id);
                            let mut args = Vec::new();
                            if let Some(added) = added {
                                for (index, name, _) in added.imports() {
                                    let iid = handled.get(kindless_name(name));
                                    if let Some(arg) = iid {
                                        args.push((arg, index));
                                    }
                                }
                            }
                            for arg in args {
                                composer.connect(
                                    *arg.0,
                                    None::<ExportIndex>,
                                    instance_id,
                                    arg.1,
                                )?;
                            }
                        }
                    }
                }
            }
        }
        let final_name = &format!("{}:{}", info.name.namespace(), &info.name.name());
        let id = handled.get(final_name);
        let options = EncodeOptions {
            export: id.copied(),
            ..Default::default()
        };
        let locked = composer.encode(options)?;
        fs::write("./locked.wasm", locked.as_slice()).map_err(|e| ClientError::Other(e.into()))?;
        Ok(locked)
    }

    /// Bundles component
    pub async fn bundle_component(&self, info: &PackageInfo) -> ClientResult<Vec<u8>> {
        let mut bundler = Bundler::new(self);
        let path = PathBuf::from("./locked.wasm");
        let locked = if !path.is_file() {
            self.lock_component(info).await?
        } else {
            fs::read("./locked.wasm").map_err(|e| ClientError::Other(e.into()))?
        };
        let bundled = bundler.parse(&locked).await?;
        fs::write("./bundled.wasm", bundled.as_slice())
            .map_err(|e| ClientError::Other(e.into()))?;
        Ok(bundled.as_slice().to_vec())
>>>>>>> 820f25bd
    }

    /// Submits the publish information in client storage.
    ///
    /// If there's no publishing information in client storage, an error is returned.
    ///
    /// Returns the identifier of the record that was published.
    ///
    /// Use `wait_for_publish` to wait for the record to transition to the `published` state.
    pub async fn publish(&self, signing_key: &signing::PrivateKey) -> ClientResult<RecordId> {
        let info = self
            .registry
            .load_publish()
            .await?
            .ok_or(ClientError::NotPublishing)?;

        let res = self.publish_with_info(signing_key, info).await;
        self.registry.store_publish(None).await?;
        res
    }

    /// Submits the provided publish information.
    ///
    /// Any publish information in client storage is ignored.
    ///
    /// Returns the identifier of the record that was published.
    ///
    /// Use `wait_for_publish` to wait for the record to transition to the `published` state.
    pub async fn publish_with_info(
        &self,
        signing_key: &signing::PrivateKey,
        mut info: PublishInfo,
    ) -> ClientResult<RecordId> {
        if info.entries.is_empty() {
            return Err(ClientError::NothingToPublish {
                name: info.name.clone(),
            });
        }

        let initializing = info.initializing();

        tracing::info!(
            "publishing {new}package `{name}`",
            name = info.name,
            new = if initializing { "new " } else { "" }
        );
        tracing::debug!("entries: {:?}", info.entries);

        let mut package = self
            .registry
            .load_package(self.namespace_registry(), &info.name)
            .await?
            .unwrap_or_else(|| PackageInfo::new(info.name.clone()));

        // If we're not initializing the package and a head was not explicitly specified,
        // updated to the latest checkpoint to get the latest known head.
        if !initializing && info.head.is_none() {
            self.update_checkpoint(&self.api.latest_checkpoint().await?, [&mut package])
                .await?;

            info.head = package.state.head().as_ref().map(|h| h.digest.clone());
        }

        match (initializing, info.head.is_some()) {
            (true, true) => {
                return Err(ClientError::CannotInitializePackage { name: package.name })
            }
            (false, false) => {
                return Err(ClientError::MustInitializePackage { name: package.name })
            }
            _ => (),
        }

        let record = info.finalize(signing_key)?;
        let log_id = LogId::package_log::<Sha256>(&package.name);
        let record = self
            .api
            .publish_package_record(
                &log_id,
                PublishRecordRequest {
                    package_name: Cow::Borrowed(&package.name),
                    record: Cow::Owned(record.into()),
                    content_sources: Default::default(),
                },
            )
            .await
            .map_err(|e| {
                ClientError::translate_log_not_found(e, |id| {
                    if id == &log_id {
                        Some(package.name.clone())
                    } else {
                        None
                    }
                })
            })?;

        // TODO: parallelize this
        for (digest, MissingContent { upload }) in record.missing_content() {
            // Upload the missing content, if the registry supports it
            let Some(UploadEndpoint::Http {
                method,
                url,
                headers,
            }) = upload.first()
            else {
                continue;
            };

            self.api
                .upload_content(
                    method,
                    url,
                    headers,
                    Body::wrap_stream(self.content.load_content(digest).await?.ok_or_else(
                        || ClientError::ContentNotFound {
                            digest: digest.clone(),
                        },
                    )?),
                )
                .await
                .map_err(|e| match e {
                    api::ClientError::Package(PackageError::Rejection(reason)) => {
                        ClientError::PublishRejected {
                            name: package.name.clone(),
                            record_id: record.record_id.clone(),
                            reason,
                        }
                    }
                    _ => e.into(),
                })?;
        }

        Ok(record.record_id)
    }

    /// Waits for a package record to transition to the `published` state.
    ///
    /// The `interval` is the amount of time to wait between checks.
    ///
    /// Returns an error if the package record was rejected.
    pub async fn wait_for_publish(
        &self,
        package: &PackageName,
        record_id: &RecordId,
        interval: Duration,
    ) -> ClientResult<()> {
        let log_id = LogId::package_log::<Sha256>(package);
        let mut current = self.get_package_record(package, &log_id, record_id).await?;

        loop {
            match current.state {
                PackageRecordState::Sourcing { .. } => {
                    return Err(ClientError::PackageMissingContent);
                }
                PackageRecordState::Published { .. } => {
                    return Ok(());
                }
                PackageRecordState::Rejected { reason } => {
                    return Err(ClientError::PublishRejected {
                        name: package.clone(),
                        record_id: record_id.clone(),
                        reason,
                    });
                }
                PackageRecordState::Processing => {
                    tokio::time::sleep(interval).await;
                    current = self.get_package_record(package, &log_id, record_id).await?;
                }
            }
        }
    }

    /// Updates every package log in every client registry storage to the latest registry checkpoint.
    pub async fn update_all(&mut self) -> ClientResult<()> {
        let packages = self.registry.load_all_packages().await?;
        let checkpoints = self.api.latest_checkpoints(packages.keys()).await?;
        self.update_checkpoints(checkpoints, packages).await?;
        Ok(())
    }
    /// Updates every package log in client storage to the latest registry checkpoint.
    pub async fn update(&self) -> ClientResult<()> {
        tracing::info!("updating all packages to latest checkpoint");

        let mut updating = self.registry.load_packages().await?;

        self.update_checkpoint(&self.api.latest_checkpoint().await?, &mut updating)
            .await?;

        Ok(())
    }

    /// Inserts or updates the logs of the specified packages in client storage to
    /// the latest registry checkpoint.
    pub async fn upsert<'a, I>(&self, packages: I) -> Result<(), ClientError>
    where
        I: IntoIterator<Item = &'a PackageName>,
        I::IntoIter: ExactSizeIterator,
    {
        tracing::info!("updating specific packages to latest checkpoint");

        let packages = packages.into_iter();
        let mut updating = Vec::with_capacity(packages.len());
        for package in packages {
            updating.push(
                self.registry
                    .load_package(self.namespace_registry(), package)
                    .await?
                    .unwrap_or_else(|| PackageInfo::new(package.clone())),
            );
        }

        self.update_checkpoint(&self.api.latest_checkpoint().await?, &mut updating)
            .await?;

        Ok(())
    }

    /// Downloads the latest version of a package into client storage that
    /// satisfies the given version requirement.
    ///
    /// If the requested package log is not present in client storage, it
    /// will be fetched from the registry first.
    ///
    /// An error is returned if the package does not exist.
    ///
    /// If a version satisfying the requirement does not exist, `None` is
    /// returned.
    ///
    /// Returns the path within client storage of the package contents for
    /// the resolved version.
    pub async fn download(
        &self,
        name: &PackageName,
        requirement: &VersionReq,
    ) -> Result<Option<PackageDownload>, ClientError> {
        tracing::info!("downloading package `{name}` with requirement `{requirement}`");
        let info = self.fetch_package(name).await?;

        match info.state.find_latest_release(requirement) {
            Some(release) => {
                let digest = release
                    .content()
                    .context("invalid state: not yanked but missing content")?
                    .clone();
                let path = self.download_content(&digest).await?;
                Ok(Some(PackageDownload {
                    version: release.version.clone(),
                    digest,
                    path,
                }))
            }
            None => Ok(None),
        }
    }

    /// Downloads the specified version of a package into client storage.
    ///
    /// If the requested package log is not present in client storage, it
    /// will be fetched from the registry first.
    ///
    /// An error is returned if the package does not exist.
    ///
    /// Returns the path within client storage of the package contents for
    /// the specified version.
    pub async fn download_exact(
        &self,
        package: &PackageName,
        version: &Version,
    ) -> Result<PackageDownload, ClientError> {
        tracing::info!("downloading version {version} of package `{package}`");
        let info = self.fetch_package(package).await?;

        let release =
            info.state
                .release(version)
                .ok_or_else(|| ClientError::PackageVersionDoesNotExist {
                    version: version.clone(),
                    name: package.clone(),
                })?;

        let digest = release
            .content()
            .ok_or_else(|| ClientError::PackageVersionDoesNotExist {
                version: version.clone(),
                name: package.clone(),
            })?;

        Ok(PackageDownload {
            version: version.clone(),
            digest: digest.clone(),
            path: self.download_content(digest).await?,
        })
    }

    /// Update checkpoint for list of packages
    async fn update_checkpoint<'a>(
        &self,
        ts_checkpoint: &SerdeEnvelope<TimestampedCheckpoint>,
        packages: impl IntoIterator<Item = &mut PackageInfo>,
    ) -> Result<(), ClientError> {
        let checkpoint = &ts_checkpoint.as_ref().checkpoint;
        tracing::info!(
            "updating to checkpoint log length `{}`",
            checkpoint.log_length
        );

        let mut operator = self
            .registry
            .load_operator(self.namespace_registry())
            .await?
            .unwrap_or_default();

        // Map package names to package logs that need to be updated
        let mut packages = packages
            .into_iter()
            .filter_map(|p| match &p.checkpoint {
                // Don't bother updating if the package is already at the specified checkpoint
                Some(c) if c == checkpoint => None,
                _ => Some((LogId::package_log::<Sha256>(&p.name), p)),
            })
            .inspect(|(_, p)| tracing::info!("package `{name}` will be updated", name = p.name))
            .collect::<HashMap<_, _>>();
        if packages.is_empty() {
            return Ok(());
        }

        let mut last_known = packages
            .iter()
            .map(|(id, p)| (id.clone(), p.head_fetch_token.clone()))
            .collect::<HashMap<_, _>>();

        loop {
            let response: FetchLogsResponse = self
                .api
                .fetch_logs(FetchLogsRequest {
                    log_length: checkpoint.log_length,
                    operator: operator
                        .head_fetch_token
                        .as_ref()
                        .map(|t| Cow::Borrowed(t.as_str())),
                    limit: None,
                    packages: Cow::Borrowed(&last_known),
                })
                .await
                .map_err(|e| {
                    ClientError::translate_log_not_found(e, |id| {
                        packages.get(id).map(|p| p.name.clone())
                    })
                })?;

            for record in response.operator {
                let proto_envelope: PublishedProtoEnvelope<operator::OperatorRecord> =
                    record.envelope.try_into()?;

                // skip over records that has already seen
                if operator.head_registry_index.is_none()
                    || proto_envelope.registry_index > operator.head_registry_index.unwrap()
                {
                    operator.state = operator
                        .state
                        .validate(&proto_envelope.envelope)
                        .map_err(|inner| ClientError::OperatorValidationFailed { inner })?;
                    operator.head_registry_index = Some(proto_envelope.registry_index);
                    operator.head_fetch_token = Some(record.fetch_token);
                }
            }

            for (log_id, records) in response.packages {
                let package = packages.get_mut(&log_id).ok_or_else(|| {
                    anyhow!("received records for unknown package log `{log_id}`")
                })?;

                for record in records {
                    let proto_envelope: PublishedProtoEnvelope<package::PackageRecord> =
                        record.envelope.try_into()?;

                    // skip over records that has already seen
                    if package.head_registry_index.is_none()
                        || proto_envelope.registry_index > package.head_registry_index.unwrap()
                    {
                        let state = std::mem::take(&mut package.state);
                        package.state =
                            state.validate(&proto_envelope.envelope).map_err(|inner| {
                                ClientError::PackageValidationFailed {
                                    name: package.name.clone(),
                                    inner,
                                }
                            })?;
                        package.head_registry_index = Some(proto_envelope.registry_index);
                        package.head_fetch_token = Some(record.fetch_token);
                    }
                }

                // At this point, the package log should not be empty
                if package.state.head().is_none() {
                    return Err(ClientError::PackageLogEmpty {
                        name: package.name.clone(),
                    });
                }
            }

            if !response.more {
                break;
            }

            // Update the last known record fetch token for each package log
            for (id, fetch_token) in last_known.iter_mut() {
                *fetch_token = packages[id].head_fetch_token.clone();
            }
        }

        // verify checkpoint signature
        TimestampedCheckpoint::verify(
            operator.state.public_key(ts_checkpoint.key_id()).ok_or(
                ClientError::InvalidCheckpointKeyId {
                    key_id: ts_checkpoint.key_id().clone(),
                },
            )?,
            &ts_checkpoint.as_ref().encode(),
            ts_checkpoint.signature(),
        )
        .or(Err(ClientError::InvalidCheckpointSignature))?;

        // Prove inclusion for the current log heads
        let mut leaf_indices = Vec::with_capacity(packages.len() + 1 /* for operator */);
        let mut leafs = Vec::with_capacity(leaf_indices.len());

        // operator record inclusion
        if let Some(index) = operator.head_registry_index {
            leaf_indices.push(index);
            leafs.push(LogLeaf {
                log_id: LogId::operator_log::<Sha256>(),
                record_id: operator.state.head().as_ref().unwrap().digest.clone(),
            });
        } else {
            return Err(ClientError::NoOperatorRecords);
        }

        // package records inclusion
        for (log_id, package) in &packages {
            if let Some(index) = package.head_registry_index {
                leaf_indices.push(index);
                leafs.push(LogLeaf {
                    log_id: log_id.clone(),
                    record_id: package.state.head().as_ref().unwrap().digest.clone(),
                });
            } else {
                return Err(ClientError::PackageLogEmpty {
                    name: package.name.clone(),
                });
            }
        }

        if !leafs.is_empty() {
            self.api
                .prove_inclusion(
                    InclusionRequest {
                        log_length: checkpoint.log_length,
                        leafs: leaf_indices,
                    },
                    checkpoint,
                    &leafs,
                )
                .await?;
        }

        if let Some(from) = self
            .registry
            .load_checkpoint(self.namespace_registry())
            .await?
        {
            let from_log_length = from.as_ref().checkpoint.log_length;
            let to_log_length = ts_checkpoint.as_ref().checkpoint.log_length;

            match from_log_length.cmp(&to_log_length) {
                Ordering::Greater => {
                    return Err(ClientError::CheckpointLogLengthRewind {
                        from: from_log_length,
                        to: to_log_length,
                    });
                }
                Ordering::Less => {
                    self.api
                        .prove_log_consistency(
                            ConsistencyRequest {
                                from: from_log_length,
                                to: to_log_length,
                            },
                            Cow::Borrowed(&from.as_ref().checkpoint.log_root),
                            Cow::Borrowed(&ts_checkpoint.as_ref().checkpoint.log_root),
                        )
                        .await?
                }
                Ordering::Equal => {
                    if from.as_ref().checkpoint.log_root
                        != ts_checkpoint.as_ref().checkpoint.log_root
                        || from.as_ref().checkpoint.map_root
                            != ts_checkpoint.as_ref().checkpoint.map_root
                    {
                        return Err(ClientError::CheckpointChangedLogRootOrMapRoot {
                            log_length: from_log_length,
                        });
                    }
                }
            }
        }

        self.registry
            .store_operator(self.namespace_registry(), operator)
            .await?;

        for package in packages.values_mut() {
            package.checkpoint = Some(checkpoint.clone());
            self.registry
                .store_package(self.namespace_registry(), package)
                .await?;
        }

        self.registry
            .store_checkpoint(self.namespace_registry(), ts_checkpoint)
            .await?;

        Ok(())
    }

    /// Update client namespace
    pub fn map_namespace(&mut self, namespace: &Option<String>) {
        self.api.map_namespace(namespace.clone());
    }

    async fn update_checkpoints<'a>(
        &mut self,
        ts_checkpoints: HashMap<std::string::String, SerdeEnvelope<TimestampedCheckpoint>>,
        mut packages: HashMap<String, Vec<PackageInfo>>,
    ) -> Result<(), ClientError> {
        for (name, ts_checkpoint) in ts_checkpoints {
            if self.home_url().safe_label() != name {
                self.map_namespace(&Some(name.clone()));
            } else {
                self.map_namespace(&None)
            }
            let mut packages = packages.get_mut(&name.clone());
            if let Some(pkgs) = &mut packages {
                self.update_checkpoint(&ts_checkpoint, pkgs.as_mut_slice())
                    .await?;
            }
        }

        Ok(())
    }

    async fn fetch_package(&self, name: &PackageName) -> Result<PackageInfo, ClientError> {
        match self
            .registry
            .load_package(self.namespace_registry(), name)
            .await?
        {
            Some(info) => {
                tracing::info!("log for package `{name}` already exists in storage");
                Ok(info)
            }
            None => {
                let mut info = PackageInfo::new(name.clone());
                self.update_checkpoint(&self.api.latest_checkpoint().await?, [&mut info])
                    .await?;

                Ok(info)
            }
        }
    }

    async fn get_package_record(
        &self,
        package: &PackageName,
        log_id: &LogId,
        record_id: &RecordId,
    ) -> ClientResult<PackageRecord> {
        let record = self
            .api
            .get_package_record(log_id, record_id)
            .await
            .map_err(|e| {
                ClientError::translate_log_not_found(e, |id| {
                    if id == log_id {
                        Some(package.clone())
                    } else {
                        None
                    }
                })
            })?;
        Ok(record)
    }

    /// Downloads the content for the specified digest into client storage.
    ///
    /// If the content already exists in client storage, the existing path
    /// is returned.
    pub async fn download_content(&self, digest: &AnyHash) -> Result<PathBuf, ClientError> {
        match self.content.content_location(digest) {
            Some(path) => {
                tracing::info!("content for digest `{digest}` already exists in storage");
                Ok(path)
            }
            None => {
                self.content
                    .store_content(
                        Box::pin(self.api.download_content(digest).await?),
                        Some(digest),
                    )
                    .await?;

                self.content
                    .content_location(digest)
                    .ok_or_else(|| ClientError::ContentNotFound {
                        digest: digest.clone(),
                    })
            }
        }
    }
}
/// A Warg registry client that uses the local file system to store
/// package logs and content.
pub type FileSystemClient =
    Client<FileSystemRegistryStorage, FileSystemContentStorage, FileSystemNamespaceMapStorage>;

/// A result of an attempt to lock client storage.
pub enum StorageLockResult<T> {
    /// The storage lock was acquired.
    Acquired(T),
    /// The storage lock was not acquired for the specified directory.
    NotAcquired(PathBuf),
}

impl FileSystemClient {
    /// Attempts to create a client for the given registry URL.
    ///
    /// If the URL is `None`, the default URL is used; if there is no default
    /// URL, an error is returned.
    ///
    /// If a lock cannot be acquired for a storage directory, then
    /// `NewClientResult::Blocked` is returned with the path to the
    /// directory that could not be locked.
    pub fn try_new_with_config(
        url: Option<&str>,
        config: &Config,
    ) -> Result<StorageLockResult<Self>, ClientError> {
        let StoragePaths {
            registry_url: url,
            registries_dir,
            content_dir,
            namespace_map_path,
        } = config.storage_paths_for_url(url)?;

        let (packages, content, namespace_map) = match (
            FileSystemRegistryStorage::try_lock(registries_dir.clone())?,
            FileSystemContentStorage::try_lock(content_dir.clone())?,
            FileSystemNamespaceMapStorage::new(namespace_map_path.clone()),
        ) {
            (Some(packages), Some(content), namespace_map) => (packages, content, namespace_map),
            (None, _, _) => return Ok(StorageLockResult::NotAcquired(registries_dir)),
            (_, None, _) => return Ok(StorageLockResult::NotAcquired(content_dir)),
        };

        Ok(StorageLockResult::Acquired(Self::new(
            url.into_url(),
            packages,
            content,
            namespace_map,
        )?))
    }

    /// Creates a client for the given registry URL.
    ///
    /// If the URL is `None`, the default URL is used; if there is no default
    /// URL, an error is returned.
    ///
    /// This method blocks if storage locks cannot be acquired.
    pub fn new_with_config(url: Option<&str>, config: &Config) -> Result<Self, ClientError> {
        let StoragePaths {
            registry_url,
            registries_dir,
            content_dir,
            namespace_map_path,
        } = config.storage_paths_for_url(url)?;
        Self::new(
            registry_url.into_url(),
            FileSystemRegistryStorage::lock(registries_dir)?,
            FileSystemContentStorage::lock(content_dir)?,
            FileSystemNamespaceMapStorage::new(namespace_map_path),
        )
    }
}

/// Represents information about a downloaded package.
#[derive(Debug, Clone)]
pub struct PackageDownload {
    /// The package version that was downloaded.
    pub version: Version,
    /// The digest of the package contents.
    pub digest: AnyHash,
    /// The path to the downloaded package contents.
    pub path: PathBuf,
}

/// Represents an error returned by Warg registry clients.
#[derive(Debug, Error)]
pub enum ClientError {
    /// No default registry server URL is configured.
    #[error("no default registry server URL is configured")]
    NoDefaultUrl,

    /// Reset registry local state.
    #[error("reset registry state failed")]
    ResettingRegistryLocalStateFailed,

    /// Clearing content local cache.
    #[error("clear content cache failed")]
    ClearContentCacheFailed,

    /// Checkpoint signature failed verification
    #[error("invalid checkpoint signature")]
    InvalidCheckpointSignature,

    /// Checkpoint signature failed verification
    #[error("invalid checkpoint key ID `{key_id}`")]
    InvalidCheckpointKeyId {
        /// The signature key ID.
        key_id: signing::KeyID,
    },

    /// The server did not provide operator records.
    #[error("the server did not provide any operator records")]
    NoOperatorRecords,

    /// The operator failed validation.
    #[error("operator failed validation: {inner}")]
    OperatorValidationFailed {
        /// The validation error.
        inner: operator::ValidationError,
    },

    /// The package already exists and cannot be initialized.
    #[error("package `{name}` already exists and cannot be initialized")]
    CannotInitializePackage {
        /// The package name that already exists.
        name: PackageName,
    },

    /// The package must be initialized before publishing.
    #[error("package `{name}` must be initialized before publishing")]
    MustInitializePackage {
        /// The name of the package that must be initialized.
        name: PackageName,
    },

    /// There is no publish operation in progress.
    #[error("there is no publish operation in progress")]
    NotPublishing,

    /// The package has no records to publish.
    #[error("package `{name}` has no records to publish")]
    NothingToPublish {
        /// The package that has no publish operations.
        name: PackageName,
    },

    /// The package does not exist.
    #[error("package `{name}` does not exist")]
    PackageDoesNotExist {
        /// The missing package.
        name: PackageName,
    },

    /// The package version does not exist.
    #[error("version `{version}` of package `{name}` does not exist")]
    PackageVersionDoesNotExist {
        /// The missing version of the package.
        version: Version,
        /// The package with the missing version.
        name: PackageName,
    },

    /// The package failed validation.
    #[error("package `{name}` failed validation: {inner}")]
    PackageValidationFailed {
        /// The package that failed validation.
        name: PackageName,
        /// The validation error.
        inner: package::ValidationError,
    },

    /// Content was not found during a publish operation.
    #[error("content with digest `{digest}` was not found in client storage")]
    ContentNotFound {
        /// The digest of the missing content.
        digest: AnyHash,
    },

    /// Content digest was different than expected.
    #[error("content with digest `{digest}` was not found expected `{expected}`")]
    IncorrectContent {
        /// The digest of the missing content.
        digest: AnyHash,
        /// The expected
        expected: AnyHash,
    },

    /// The package log is empty and cannot be validated.
    #[error("package log is empty and cannot be validated")]
    PackageLogEmpty {
        /// The package with an empty package log.
        name: PackageName,
    },

    /// A publish operation was rejected.
    #[error("the publishing of package `{name}` was rejected due to: {reason}")]
    PublishRejected {
        /// The package that was rejected.
        name: PackageName,
        /// The record identifier for the record that was rejected.
        record_id: RecordId,
        /// The reason it was rejected.
        reason: String,
    },

    /// The package is still missing content.
    #[error("the package is still missing content after all content was uploaded")]
    PackageMissingContent,

    /// The registry provided a latest checkpoint with a log length less than a previously provided
    /// checkpoint log length.
    #[error("registry rewinded checkpoints; latest checkpoint log length `{to}` is less than previously received checkpoint log length `{from}`")]
    CheckpointLogLengthRewind {
        /// The previously received checkpoint log length.
        from: RegistryLen,
        /// The latest checkpoint log length.
        to: RegistryLen,
    },

    /// The registry provided a checkpoint with a different `log_root` and
    /// `map_root` than a previously provided checkpoint.
    #[error("registry provided a new checkpoint with the same log length `{log_length}` as previously fetched but different log root or map root")]
    CheckpointChangedLogRootOrMapRoot {
        /// The checkpoint log length.
        log_length: RegistryLen,
    },

    /// An error occurred during an API operation.
    #[error(transparent)]
    Api(#[from] api::ClientError),

    /// An error occurred while performing a client operation.
    #[error("{0:?}")]
    Other(#[from] anyhow::Error),
}

impl ClientError {
    fn translate_log_not_found(
        e: api::ClientError,
        lookup: impl Fn(&LogId) -> Option<PackageName>,
    ) -> Self {
        match &e {
            api::ClientError::Fetch(FetchError::LogNotFound(id))
            | api::ClientError::Package(PackageError::LogNotFound(id)) => {
                if let Some(name) = lookup(id) {
                    return Self::PackageDoesNotExist { name };
                }
            }
            _ => {}
        }

        Self::Api(e)
    }
}

/// Represents the result of a client operation.
pub type ClientResult<T> = Result<T, ClientError>;<|MERGE_RESOLUTION|>--- conflicted
+++ resolved
@@ -109,9 +109,8 @@
             .or(Err(ClientError::ClearContentCacheFailed))
     }
 
-<<<<<<< HEAD
-    /// Check operator log for namespace mapping
-    pub async fn fetch_namespace(&mut self, namespace: &str) -> ClientResult<()> {
+       /// Check operator log for namespace mapping
+       pub async fn fetch_namespace(&mut self, namespace: &str) -> ClientResult<()> {
         self.update_checkpoint(&self.api.latest_checkpoint().await?, vec![])
             .await?;
         let operator = self.registry().load_operator(&None).await.unwrap();
@@ -141,97 +140,98 @@
     /// Get namespace registry
     pub fn namespace_registry(&self) -> &Option<String> {
         self.api.namespace_registry()
-=======
+    }
+                            
     /// Locks component
     pub async fn lock_component(&self, info: &PackageInfo) -> ClientResult<Vec<u8>> {
-        let mut builder = LockListBuilder::default();
-        builder.build_list(self, info).await?;
-        let top = Import {
-            name: format!("{}:{}", info.name.namespace(), info.name.name()),
-            req: VersionReq::STAR,
-            kind: ImportKind::Unlocked,
-        };
-        builder.lock_list.insert(top);
-        let mut composer = CompositionGraph::new();
-        let mut handled = HashMap::<String, InstanceId>::new();
-        for package in builder.lock_list {
-            let name = package.name.clone();
-            let version = package.req;
-            let id = PackageName::new(name)?;
-            let info = self.registry().load_package(&id).await?;
-            if let Some(inf) = info {
-                let release = if version != VersionReq::STAR {
-                    inf.state
-                        .releases()
-                        .filter(|r| version.matches(&r.version))
-                        .last()
-                } else {
-                    inf.state.releases().last()
-                };
-
-                if let Some(r) = release {
-                    let state = &r.state;
-                    if let ReleaseState::Released { content } = state {
-                        let locked_package = locked_package(&package.name, r, content);
-                        let path = self.content().content_location(content);
-                        if let Some(p) = path {
-                            let bytes = fs::read(&p).map_err(|_| ClientError::ContentNotFound {
-                                digest: content.clone(),
-                            })?;
-
-                            let read_digest =
-                                AnyHash::from_str(&format!("sha256:{}", sha256::digest(bytes)))
-                                    .unwrap();
-                            if content != &read_digest {
-                                return Err(ClientError::IncorrectContent {
-                                    digest: read_digest,
-                                    expected: content.clone(),
-                                });
-                            }
-                            let component =
-                                wasm_compose::graph::Component::from_file(&locked_package, p)?;
-                            let component_id = if let Some((id, _)) =
-                                composer.get_component_by_name(&locked_package)
-                            {
-                                id
-                            } else {
-                                composer.add_component(component)?
-                            };
-                            let instance_id = composer.instantiate(component_id)?;
-                            let added = composer.get_component(component_id);
-                            handled.insert(versioned_package(&package.name, version), instance_id);
-                            let mut args = Vec::new();
-                            if let Some(added) = added {
-                                for (index, name, _) in added.imports() {
-                                    let iid = handled.get(kindless_name(name));
-                                    if let Some(arg) = iid {
-                                        args.push((arg, index));
-                                    }
-                                }
-                            }
-                            for arg in args {
-                                composer.connect(
-                                    *arg.0,
-                                    None::<ExportIndex>,
-                                    instance_id,
-                                    arg.1,
-                                )?;
-                            }
-                        }
-                    }
-                }
-            }
-        }
-        let final_name = &format!("{}:{}", info.name.namespace(), &info.name.name());
-        let id = handled.get(final_name);
-        let options = EncodeOptions {
-            export: id.copied(),
-            ..Default::default()
-        };
-        let locked = composer.encode(options)?;
-        fs::write("./locked.wasm", locked.as_slice()).map_err(|e| ClientError::Other(e.into()))?;
-        Ok(locked)
-    }
+      let mut builder = LockListBuilder::default();
+      builder.build_list(self, info).await?;
+      let top = Import {
+          name: format!("{}:{}", info.name.namespace(), info.name.name()),
+          req: VersionReq::STAR,
+          kind: ImportKind::Unlocked,
+      };
+      builder.lock_list.insert(top);
+      let mut composer = CompositionGraph::new();
+      let mut handled = HashMap::<String, InstanceId>::new();
+      for package in builder.lock_list {
+          let name = package.name.clone();
+          let version = package.req;
+          let id = PackageName::new(name)?;
+          let info = self.registry().load_package(self.namespace_registry(), &id).await?;
+          if let Some(inf) = info {
+              let release = if version != VersionReq::STAR {
+                  inf.state
+                      .releases()
+                      .filter(|r| version.matches(&r.version))
+                      .last()
+              } else {
+                  inf.state.releases().last()
+              };
+
+              if let Some(r) = release {
+                  let state = &r.state;
+                  if let ReleaseState::Released { content } = state {
+                      let locked_package = locked_package(&package.name, r, content);
+                      let path = self.content().content_location(content);
+                      if let Some(p) = path {
+                          let bytes = fs::read(&p).map_err(|_| ClientError::ContentNotFound {
+                              digest: content.clone(),
+                          })?;
+
+                          let read_digest =
+                              AnyHash::from_str(&format!("sha256:{}", sha256::digest(bytes)))
+                                  .unwrap();
+                          if content != &read_digest {
+                              return Err(ClientError::IncorrectContent {
+                                  digest: read_digest,
+                                  expected: content.clone(),
+                              });
+                          }
+                          let component =
+                              wasm_compose::graph::Component::from_file(&locked_package, p)?;
+                          let component_id = if let Some((id, _)) =
+                              composer.get_component_by_name(&locked_package)
+                          {
+                              id
+                          } else {
+                              composer.add_component(component)?
+                          };
+                          let instance_id = composer.instantiate(component_id)?;
+                          let added = composer.get_component(component_id);
+                          handled.insert(versioned_package(&package.name, version), instance_id);
+                          let mut args = Vec::new();
+                          if let Some(added) = added {
+                              for (index, name, _) in added.imports() {
+                                  let iid = handled.get(kindless_name(name));
+                                  if let Some(arg) = iid {
+                                      args.push((arg, index));
+                                  }
+                              }
+                          }
+                          for arg in args {
+                              composer.connect(
+                                  *arg.0,
+                                  None::<ExportIndex>,
+                                  instance_id,
+                                  arg.1,
+                              )?;
+                          }
+                      }
+                  }
+              }
+          }
+      }
+      let final_name = &format!("{}:{}", info.name.namespace(), &info.name.name());
+      let id = handled.get(final_name);
+      let options = EncodeOptions {
+          export: id.copied(),
+          ..Default::default()
+      };
+      let locked = composer.encode(options)?;
+      fs::write("./locked.wasm", locked.as_slice()).map_err(|e| ClientError::Other(e.into()))?;
+      Ok(locked)
+  }
 
     /// Bundles component
     pub async fn bundle_component(&self, info: &PackageInfo) -> ClientResult<Vec<u8>> {
@@ -246,7 +246,6 @@
         fs::write("./bundled.wasm", bundled.as_slice())
             .map_err(|e| ClientError::Other(e.into()))?;
         Ok(bundled.as_slice().to_vec())
->>>>>>> 820f25bd
     }
 
     /// Submits the publish information in client storage.
