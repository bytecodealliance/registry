use crate::{operator::OperatorRecord, package::PackageRecord, ProtoEnvelope};
use anyhow::bail;
use serde::{Deserialize, Serialize};
use std::fmt;
use std::str::FromStr;
use warg_crypto::hash::{AnyHash, Hash, HashAlgorithm, SupportedDigest};
use warg_crypto::prefix::VisitPrefixEncode;
use warg_crypto::{prefix, ByteVisitor, Signable, VisitBytes};
use wasmparser::names::KebabStr;

#[derive(Debug, Clone, Hash, PartialEq, Eq, Serialize, Deserialize)]
#[serde(rename_all = "camelCase")]
pub struct MapCheckpoint {
    pub log_root: AnyHash,
    pub log_length: u32,
    pub map_root: AnyHash,
}

impl Signable for MapCheckpoint {
    const PREFIX: &'static [u8] = b"WARG-MAP-CHECKPOINT-SIGNATURE-V0";
}

impl prefix::VisitPrefixEncode for MapCheckpoint {
    fn visit_pe<BV: ?Sized + ByteVisitor>(&self, visitor: &mut prefix::PrefixEncodeVisitor<BV>) {
        visitor.visit_str_raw("WARG-MAP-CHECKPOINT-V0");
        visitor.visit_unsigned(self.log_length as u64);
        visitor.visit_str(&self.log_root.to_string());
        visitor.visit_str(&self.map_root.to_string());
    }
}

// Manual impls of VisitBytes for VisitPrefixEncode to avoid conflict with blanket impls
impl VisitBytes for MapCheckpoint {
    fn visit<BV: ?Sized + ByteVisitor>(&self, visitor: &mut BV) {
        self.visit_bv(visitor);
    }
}

#[derive(Debug, Clone, Hash, PartialEq, Eq)]
pub struct MapLeaf {
    pub record_id: RecordId,
}

impl prefix::VisitPrefixEncode for MapLeaf {
    fn visit_pe<BV: ?Sized + ByteVisitor>(&self, visitor: &mut prefix::PrefixEncodeVisitor<BV>) {
        visitor.visit_str_raw("WARG-MAP-LEAF-V0");
        visitor.visit_str(&self.record_id.0.to_string());
    }
}

// Manual impls of VisitBytes for VisitPrefixEncode to avoid conflict with blanket impls
impl VisitBytes for MapLeaf {
    fn visit<BV: ?Sized + ByteVisitor>(&self, visitor: &mut BV) {
        self.visit_bv(visitor);
    }
}

#[derive(Debug, Clone, Hash, PartialEq, Eq, Serialize, Deserialize)]
#[serde(rename_all = "camelCase")]
pub struct LogLeaf {
    pub log_id: LogId,
    pub record_id: RecordId,
}

impl prefix::VisitPrefixEncode for LogLeaf {
    fn visit_pe<BV: ?Sized + ByteVisitor>(&self, visitor: &mut prefix::PrefixEncodeVisitor<BV>) {
        visitor.visit_str_raw("WARG-LOG-LEAF-V0");
        visitor.visit_str(&self.log_id.0.to_string());
        visitor.visit_str(&self.record_id.0.to_string());
    }
}

// Manual impls of VisitBytes for VisitPrefixEncode to avoid conflict with blanket impls
impl VisitBytes for LogLeaf {
    fn visit<BV: ?Sized + ByteVisitor>(&self, visitor: &mut BV) {
        self.visit_bv(visitor);
    }
}

/// Represents a valid package identifier in the registry.
///
/// Valid package identifiers conform to the component model specification
/// for identifiers.
///
/// A valid component model identifier is the format `<namespace>:<name>`,
/// where both parts are also valid WIT identifiers (i.e. kebab-cased).
#[derive(Debug, Clone, PartialEq, Eq, Hash, Ord, PartialOrd)]
pub struct PackageId {
    id: String,
    colon: usize,
}

impl PackageId {
    /// Creates a package identifier from the given string.
    ///
    /// Returns an error if the given string is not a valid package identifier.
    pub fn new(id: impl Into<String>) -> anyhow::Result<Self> {
        let id = id.into();

        if let Some(colon) = id.find(':') {
            // Validate the namespace and name parts are valid kebab strings
            if KebabStr::new(&id[..colon]).is_some() && KebabStr::new(&id[colon + 1..]).is_some() {
                return Ok(Self { id, colon });
            }
        }

        bail!("invalid package identifier `{id}`: expected format is `<namespace>:<name>`")
    }

    /// Gets the namespace part of the package identifier.
    pub fn namespace(&self) -> &str {
        &self.id[..self.colon]
    }

    /// Gets the name part of the package identifier.
    pub fn name(&self) -> &str {
        &self.id[self.colon + 1..]
    }
}

impl AsRef<str> for PackageId {
    fn as_ref(&self) -> &str {
        &self.id
    }
}

impl FromStr for PackageId {
    type Err = anyhow::Error;

    fn from_str(s: &str) -> Result<Self, Self::Err> {
        Self::new(s)
    }
}

impl fmt::Display for PackageId {
    fn fmt(&self, f: &mut fmt::Formatter<'_>) -> fmt::Result {
        write!(f, "{id}", id = self.id)
    }
}

impl prefix::VisitPrefixEncode for PackageId {
    fn visit_pe<BV: ?Sized + ByteVisitor>(&self, visitor: &mut prefix::PrefixEncodeVisitor<BV>) {
        visitor.visit_str_raw("WARG-PACKAGE-ID-V0");
        visitor.visit_str(&self.id);
    }
}

impl VisitBytes for PackageId {
    fn visit<BV: ?Sized + ByteVisitor>(&self, visitor: &mut BV) {
        self.visit_bv(visitor);
    }
}

impl Serialize for PackageId {
    fn serialize<S: serde::Serializer>(&self, serializer: S) -> Result<S::Ok, S::Error> {
        serializer.serialize_str(&self.id)
    }
}

impl<'de> Deserialize<'de> for PackageId {
    fn deserialize<D: serde::Deserializer<'de>>(deserializer: D) -> Result<Self, D::Error> {
        let id = String::deserialize(deserializer)?;
        PackageId::new(id).map_err(serde::de::Error::custom)
    }
}

#[derive(Debug, Clone, Hash, PartialEq, Eq, Serialize, Deserialize)]
#[serde(transparent)]
pub struct LogId(pub AnyHash);
// pub struct LogId(pub AnyHash);

impl LogId {
    pub fn operator_log<D: SupportedDigest>() -> Self {
        let prefix: &[u8] = b"WARG-OPERATOR-LOG-ID-V0".as_slice();
        let hash: Hash<D> = Hash::of(Hash::<D>::of(prefix));
        Self(hash.into())
    }

    pub fn package_log<D: SupportedDigest>(id: &PackageId) -> Self {
        let prefix: &[u8] = b"WARG-PACKAGE-LOG-ID-V0:".as_slice();
<<<<<<< HEAD
        let hash: Hash<D> = Hash::of(Hash::<D>::of((prefix, name)));
=======
        let hash: Hash<D> = Hash::of((prefix, id));
>>>>>>> f0e45fc7
        Self(hash.into())
    }
}

impl fmt::Display for LogId {
    fn fmt(&self, f: &mut fmt::Formatter<'_>) -> fmt::Result {
        self.0.fmt(f)
    }
}

impl VisitBytes for LogId {
    fn visit<BV: ?Sized + ByteVisitor>(&self, visitor: &mut BV) {
        visitor.visit_bytes(self.0.bytes())
    }
}

impl From<AnyHash> for LogId {
    fn from(value: AnyHash) -> Self {
        Self(value)
    }
}

impl From<LogId> for AnyHash {
    fn from(id: LogId) -> Self {
        id.0
    }
}

impl AsRef<[u8]> for LogId {
    fn as_ref(&self) -> &[u8] {
        self.0.bytes()
    }
}

#[derive(Debug, Clone, Hash, PartialEq, Eq, Serialize, Deserialize)]
#[serde(transparent)]
pub struct RecordId(AnyHash);

impl RecordId {
    pub fn algorithm(&self) -> HashAlgorithm {
        self.0.algorithm()
    }

    pub fn operator_record<D: SupportedDigest>(record: &ProtoEnvelope<OperatorRecord>) -> Self {
        let prefix: &[u8] = b"WARG-OPERATOR-LOG-RECORD-V0:".as_slice();
        let hash: Hash<D> = Hash::of((prefix, record.content_bytes()));
        Self(hash.into())
    }

    pub fn package_record<D: SupportedDigest>(record: &ProtoEnvelope<PackageRecord>) -> Self {
        let prefix: &[u8] = b"WARG-PACKAGE-LOG-RECORD-V0:".as_slice();
        let hash: Hash<D> = Hash::of((prefix, record.content_bytes()));
        Self(hash.into())
    }
}

impl fmt::Display for RecordId {
    fn fmt(&self, f: &mut fmt::Formatter<'_>) -> fmt::Result {
        self.0.fmt(f)
    }
}

impl From<AnyHash> for RecordId {
    fn from(value: AnyHash) -> Self {
        Self(value)
    }
}<|MERGE_RESOLUTION|>--- conflicted
+++ resolved
@@ -178,11 +178,7 @@
 
     pub fn package_log<D: SupportedDigest>(id: &PackageId) -> Self {
         let prefix: &[u8] = b"WARG-PACKAGE-LOG-ID-V0:".as_slice();
-<<<<<<< HEAD
-        let hash: Hash<D> = Hash::of(Hash::<D>::of((prefix, name)));
-=======
-        let hash: Hash<D> = Hash::of((prefix, id));
->>>>>>> f0e45fc7
+        let hash: Hash<D> = Hash::of(Hash::<D>::of((prefix, id)));
         Self(hash.into())
     }
 }
