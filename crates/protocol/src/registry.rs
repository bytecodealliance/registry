use crate::{operator::OperatorRecord, package::PackageRecord, ProtoEnvelope};
use anyhow::bail;
use serde::{Deserialize, Serialize};
use std::fmt;
use std::str::FromStr;
use std::time::SystemTime;
use warg_crypto::hash::{AnyHash, Hash, HashAlgorithm, SupportedDigest};
use warg_crypto::prefix::VisitPrefixEncode;
use warg_crypto::{prefix, ByteVisitor, Signable, VisitBytes};
use wasmparser::names::KebabStr;

/// Type alias for registry log index
pub type RegistryIndex = usize;

/// Type alias for registry log length
pub type RegistryLen = RegistryIndex;

#[derive(Debug, Clone, Hash, PartialEq, Eq, Serialize, Deserialize)]
#[serde(rename_all = "camelCase")]
pub struct Checkpoint {
    pub log_root: AnyHash,
    pub log_length: RegistryLen,
    pub map_root: AnyHash,
}

impl prefix::VisitPrefixEncode for Checkpoint {
    fn visit_pe<BV: ?Sized + ByteVisitor>(&self, visitor: &mut prefix::PrefixEncodeVisitor<BV>) {
        visitor.visit_str_raw("WARG-CHECKPOINT-V0");
        visitor.visit_unsigned(self.log_length as u64);
        visitor.visit_str(&self.log_root.to_string());
        visitor.visit_str(&self.map_root.to_string());
    }
}

// Manual impls of VisitBytes for VisitPrefixEncode to avoid conflict with blanket impls
impl VisitBytes for Checkpoint {
    fn visit<BV: ?Sized + ByteVisitor>(&self, visitor: &mut BV) {
        self.visit_bv(visitor);
    }
}

#[derive(Debug, Clone, Hash, PartialEq, Eq, Serialize, Deserialize)]
#[serde(rename_all = "camelCase")]
pub struct TimestampedCheckpoint {
    #[serde(flatten)]
    pub checkpoint: Checkpoint,
    pub timestamp: u64,
}

impl TimestampedCheckpoint {
    pub fn new(checkpoint: Checkpoint, time: SystemTime) -> anyhow::Result<Self> {
        Ok(Self {
            checkpoint,
            timestamp: time.duration_since(std::time::UNIX_EPOCH)?.as_secs(),
        })
    }

    pub fn now(checkpoint: Checkpoint) -> anyhow::Result<Self> {
        Self::new(checkpoint, SystemTime::now())
    }
}

impl Signable for TimestampedCheckpoint {
    const PREFIX: &'static [u8] = b"WARG-CHECKPOINT-SIGNATURE-V0";
}

impl prefix::VisitPrefixEncode for TimestampedCheckpoint {
    fn visit_pe<BV: ?Sized + ByteVisitor>(&self, visitor: &mut prefix::PrefixEncodeVisitor<BV>) {
        visitor.visit_str_raw("WARG-TIMESTAMPED-CHECKPOINT-V0");
        visitor.visit_unsigned(self.checkpoint.log_length as u64);
        visitor.visit_str(&self.checkpoint.log_root.to_string());
        visitor.visit_str(&self.checkpoint.map_root.to_string());
        visitor.visit_unsigned(self.timestamp);
    }
}

// Manual impls of VisitBytes for VisitPrefixEncode to avoid conflict with blanket impls
impl VisitBytes for TimestampedCheckpoint {
    fn visit<BV: ?Sized + ByteVisitor>(&self, visitor: &mut BV) {
        self.visit_bv(visitor);
    }
}

#[derive(Debug, Clone, Hash, PartialEq, Eq)]
pub struct MapLeaf {
    pub record_id: RecordId,
}

impl prefix::VisitPrefixEncode for MapLeaf {
    fn visit_pe<BV: ?Sized + ByteVisitor>(&self, visitor: &mut prefix::PrefixEncodeVisitor<BV>) {
        visitor.visit_str_raw("WARG-MAP-LEAF-V0");
        visitor.visit_str(&self.record_id.0.to_string());
    }
}

// Manual impls of VisitBytes for VisitPrefixEncode to avoid conflict with blanket impls
impl VisitBytes for MapLeaf {
    fn visit<BV: ?Sized + ByteVisitor>(&self, visitor: &mut BV) {
        self.visit_bv(visitor);
    }
}

#[derive(Debug, Clone, Hash, PartialEq, Eq, Serialize, Deserialize)]
#[serde(rename_all = "camelCase")]
pub struct LogLeaf {
    pub log_id: LogId,
    pub record_id: RecordId,
}

impl prefix::VisitPrefixEncode for LogLeaf {
    fn visit_pe<BV: ?Sized + ByteVisitor>(&self, visitor: &mut prefix::PrefixEncodeVisitor<BV>) {
        visitor.visit_str_raw("WARG-LOG-LEAF-V0");
        visitor.visit_str(&self.log_id.0.to_string());
        visitor.visit_str(&self.record_id.0.to_string());
    }
}

// Manual impls of VisitBytes for VisitPrefixEncode to avoid conflict with blanket impls
impl VisitBytes for LogLeaf {
    fn visit<BV: ?Sized + ByteVisitor>(&self, visitor: &mut BV) {
        self.visit_bv(visitor);
    }
}

/// Represents a valid package name in the registry.
///
/// Valid package names conform to the component model specification.
///
/// A valid component model package name is the format `<namespace>:<name>`,
/// where both parts are also valid WIT identifiers (i.e. kebab-cased).
#[derive(Debug, Clone, PartialEq, Eq, Hash, Ord, PartialOrd)]
<<<<<<< HEAD
pub struct PackageId {
    pub id: String,
=======
pub struct PackageName {
    package_name: String,
>>>>>>> a3c7ce6d
    colon: usize,
}

impl PackageName {
    /// Creates a package name from the given string.
    ///
    /// Returns an error if the given string is not a valid package name.
    pub fn new(name: impl Into<String>) -> anyhow::Result<Self> {
        let name = name.into();

        if let Some(colon) = name.rfind(':') {
            // Validate the namespace and name parts are valid kebab strings
            if KebabStr::new(&name[colon + 1..]).is_some()
                && Self::is_valid_namespace(&name[..colon])
            {
                return Ok(Self {
                    package_name: name,
                    colon,
                });
            }
        }

        bail!("invalid package name `{name}`: expected format is `<namespace>:<name>`")
    }

    /// Gets the namespace part of the package identifier.
    pub fn namespace(&self) -> &str {
        &self.package_name[..self.colon]
    }

    /// Gets the name part of the package identifier.
    pub fn name(&self) -> &str {
        &self.package_name[self.colon + 1..]
    }

    /// Check if string is a valid namespace.
    pub fn is_valid_namespace(namespace: &str) -> bool {
        KebabStr::new(namespace).is_some()
    }
}

impl AsRef<str> for PackageName {
    fn as_ref(&self) -> &str {
        &self.package_name
    }
}

impl FromStr for PackageName {
    type Err = anyhow::Error;

    fn from_str(s: &str) -> Result<Self, Self::Err> {
        Self::new(s)
    }
}

impl fmt::Display for PackageName {
    fn fmt(&self, f: &mut fmt::Formatter<'_>) -> fmt::Result {
        write!(f, "{package_name}", package_name = self.package_name)
    }
}

impl prefix::VisitPrefixEncode for PackageName {
    fn visit_pe<BV: ?Sized + ByteVisitor>(&self, visitor: &mut prefix::PrefixEncodeVisitor<BV>) {
        visitor.visit_str_raw("WARG-PACKAGE-ID-V0");
        visitor.visit_str(&self.package_name);
    }
}

impl VisitBytes for PackageName {
    fn visit<BV: ?Sized + ByteVisitor>(&self, visitor: &mut BV) {
        self.visit_bv(visitor);
    }
}

impl Serialize for PackageName {
    fn serialize<S: serde::Serializer>(&self, serializer: S) -> Result<S::Ok, S::Error> {
        serializer.serialize_str(&self.package_name)
    }
}

impl<'de> Deserialize<'de> for PackageName {
    fn deserialize<D: serde::Deserializer<'de>>(deserializer: D) -> Result<Self, D::Error> {
        let id = String::deserialize(deserializer)?;
        PackageName::new(id).map_err(serde::de::Error::custom)
    }
}

#[derive(Debug, Clone, Hash, PartialEq, Eq, Serialize, Deserialize)]
#[serde(transparent)]
pub struct LogId(AnyHash);

impl LogId {
    pub fn operator_log<D: SupportedDigest>() -> Self {
        let prefix: &[u8] = b"WARG-OPERATOR-LOG-ID-V0".as_slice();
        let hash: Hash<D> = Hash::of(prefix);
        Self(hash.into())
    }

    pub fn package_log<D: SupportedDigest>(name: &PackageName) -> Self {
        let prefix: &[u8] = b"WARG-PACKAGE-LOG-ID-V0:".as_slice();
        let hash: Hash<D> = Hash::of((prefix, name));
        Self(hash.into())
    }
}

impl fmt::Display for LogId {
    fn fmt(&self, f: &mut fmt::Formatter<'_>) -> fmt::Result {
        self.0.fmt(f)
    }
}

impl VisitBytes for LogId {
    fn visit<BV: ?Sized + ByteVisitor>(&self, visitor: &mut BV) {
        visitor.visit_bytes(self.0.bytes())
    }
}

impl From<AnyHash> for LogId {
    fn from(value: AnyHash) -> Self {
        Self(value)
    }
}

impl From<LogId> for AnyHash {
    fn from(id: LogId) -> Self {
        id.0
    }
}

impl AsRef<[u8]> for LogId {
    fn as_ref(&self) -> &[u8] {
        self.0.bytes()
    }
}

#[derive(Debug, Clone, Hash, PartialEq, Eq, Serialize, Deserialize)]
#[serde(transparent)]
pub struct RecordId(pub AnyHash);

impl RecordId {
    pub fn algorithm(&self) -> HashAlgorithm {
        self.0.algorithm()
    }

    pub fn operator_record<D: SupportedDigest>(record: &ProtoEnvelope<OperatorRecord>) -> Self {
        let prefix: &[u8] = b"WARG-OPERATOR-LOG-RECORD-V0:".as_slice();
        let hash: Hash<D> = Hash::of((prefix, record.content_bytes()));
        Self(hash.into())
    }

    pub fn package_record<D: SupportedDigest>(record: &ProtoEnvelope<PackageRecord>) -> Self {
        let prefix: &[u8] = b"WARG-PACKAGE-LOG-RECORD-V0:".as_slice();
        let hash: Hash<D> = Hash::of((prefix, record.content_bytes()));
        Self(hash.into())
    }
}

impl fmt::Display for RecordId {
    fn fmt(&self, f: &mut fmt::Formatter<'_>) -> fmt::Result {
        self.0.fmt(f)
    }
}

impl From<AnyHash> for RecordId {
    fn from(value: AnyHash) -> Self {
        Self(value)
    }
}

impl From<RecordId> for AnyHash {
    fn from(id: RecordId) -> Self {
        id.0
    }
}

impl AsRef<[u8]> for RecordId {
    fn as_ref(&self) -> &[u8] {
        self.0.bytes()
    }
}

#[cfg(test)]
mod tests {
    use super::*;
    use warg_crypto::hash::Sha256;
    use warg_transparency::map::Map;

    #[test]
    fn log_id() {
        let first = Map::<Sha256, LogId, &'static str>::default();
        let second = first.insert(LogId::operator_log::<Sha256>(), "foobar");
        let proof = second.prove(LogId::operator_log::<Sha256>()).unwrap();
        assert_eq!(
            second.root().clone(),
            proof.evaluate(&LogId::operator_log::<Sha256>(), &"foobar")
        );
    }
}<|MERGE_RESOLUTION|>--- conflicted
+++ resolved
@@ -129,13 +129,8 @@
 /// A valid component model package name is the format `<namespace>:<name>`,
 /// where both parts are also valid WIT identifiers (i.e. kebab-cased).
 #[derive(Debug, Clone, PartialEq, Eq, Hash, Ord, PartialOrd)]
-<<<<<<< HEAD
-pub struct PackageId {
-    pub id: String,
-=======
 pub struct PackageName {
     package_name: String,
->>>>>>> a3c7ce6d
     colon: usize,
 }
 
