//! The paths of the Warg REST API.

use warg_protocol::registry::{LogId, RecordId};

/// The path of the "fetch logs" API.
pub fn fetch_logs() -> &'static str {
    "warg/v1/fetch/logs"
}

/// The path of the "fetch checkpoint" API.
pub fn fetch_checkpoint() -> &'static str {
    "warg/v1/fetch/checkpoint"
}

/// The path of the "publish package record" API.
pub fn publish_package_record(log_id: &LogId) -> String {
    format!("warg/v1/package/{log_id}/record")
}

/// The path for a package record.
pub fn package_record(log_id: &LogId, record_id: &RecordId) -> String {
    format!("warg/v1/package/{log_id}/record/{record_id}")
}

<<<<<<< HEAD
/// The path for a package record's content.
pub fn package_record_content(log_id: &LogId, record_id: &RecordId, digest: &AnyHash) -> String {
    format!("warg/v1/package/{log_id}/record/{record_id}/content/{digest}")
}

=======
>>>>>>> e1106f40
/// The path for proving checkpoint consistency.
pub fn prove_consistency() -> &'static str {
    "warg/v1/proof/consistency"
}

/// The path for proving checkpoint inclusion.
pub fn prove_inclusion() -> &'static str {
    "warg/v1/proof/inclusion"
}<|MERGE_RESOLUTION|>--- conflicted
+++ resolved
@@ -22,14 +22,6 @@
     format!("warg/v1/package/{log_id}/record/{record_id}")
 }
 
-<<<<<<< HEAD
-/// The path for a package record's content.
-pub fn package_record_content(log_id: &LogId, record_id: &RecordId, digest: &AnyHash) -> String {
-    format!("warg/v1/package/{log_id}/record/{record_id}/content/{digest}")
-}
-
-=======
->>>>>>> e1106f40
 /// The path for proving checkpoint consistency.
 pub fn prove_consistency() -> &'static str {
     "warg/v1/proof/consistency"
